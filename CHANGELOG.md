--- conflicted
+++ resolved
@@ -15,11 +15,8 @@
 * Fixed possible segfault in sync client where async callback was using object after being deallocated. ([realm/realm-core#6053](https://github.com/realm/realm-core/issues/6053), since v10.11.0)
 * Fixed crash when using client reset with recovery and flexible sync with a single subscription ([#6070](https://github.com/realm/realm-core/issues/6070), since v10.19.5)
 * If `path` is defined in the configuration, it will used for synced Realms too. Relative paths will be appended to a default prefix (prefix is computed using app id and user id). Absolute paths are left untouched. (since v10.0.0)
-<<<<<<< HEAD
 * After introducing class-based models, we don't need to manipulate `Reflect.construct`. ([#5055](https://github.com/realm/realm-js/issues/5055), since v11.0.0)
-=======
 * Fixed a bug related to parsing the client reset configuration. ([#5288](https://github.com/realm/realm-js/pull/5288), since v11.1.0)
->>>>>>> 3a08e1cc
 
 ### Compatibility
 * React Native >= v0.70.0
