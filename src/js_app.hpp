////////////////////////////////////////////////////////////////////////////
//
// Copyright 2020 Realm Inc.
//
// Licensed under the Apache License, Version 2.0 (the "License");
// you may not use this file except in compliance with the License.
// You may obtain a copy of the License at
//
// http://www.apache.org/licenses/LICENSE-2.0
//
// Unless required by applicable law or agreed to in writing, software
// distributed under the License is distributed on an "AS IS" BASIS,
// WITHOUT WARRANTIES OR CONDITIONS OF ANY KIND, either express or implied.
// See the License for the specific language governing permissions and
// limitations under the License.
//
////////////////////////////////////////////////////////////////////////////

#pragma once

#include "sync/generic_network_transport.hpp"
#include "sync/sync_user.hpp"
#include "sync/app.hpp"
#include "sync/app_credentials.hpp"

#include "util/event_loop_dispatcher.hpp"

#include "js_user.hpp"
#include "js_app_credentials.hpp"
#include "js_network_transport.hpp"

using SharedApp = std::shared_ptr<realm::app::App>;
using SharedUser = std::shared_ptr<realm::SyncUser>;

namespace realm {
namespace js {

// template<typename T>
// class App : public SharedApp {
// public:
//     App(App const& obj) : realm::app::App(obj) {};
//     App(realm::app::App const& obj) : realm::app::App(obj) {};
//     App(realm::app::App* obj) : realm::app::App(*obj) {};
// };

template<typename T>
class AppClass : public ClassDefinition<T, SharedApp> {
    using AppLoginHandler = std::function<void(SharedUser user, util::Optional<realm::app::AppError> error)>;
    using ContextType = typename T::Context;
    using FunctionType = typename T::Function;
    using ObjectType = typename T::Object;
    using ValueType = typename T::Value;
    using String = js::String<T>;
    using Value = js::Value<T>;
    using Object = js::Object<T>;
    using Function = js::Function<T>;
    using ReturnValue = js::ReturnValue<T>;
    using Arguments = js::Arguments<T>;

    using NetworkTransport = JavaScriptNetworkTransport<T>;

public:
    const std::string name = "App";

    static void constructor(ContextType, ObjectType, Arguments &);
    static FunctionType create_constructor(ContextType);

    static void get_app_id(ContextType, ObjectType, ReturnValue &);

    PropertyMap<T> const properties = {
        {"id", {wrap<get_app_id>, nullptr}},
    };

    static void login(ContextType, ObjectType, Arguments&, ReturnValue&);
    static void all_users(ContextType, ObjectType, Arguments&, ReturnValue&);
    static void current_user(ContextType, ObjectType, Arguments&, ReturnValue&);
    static void switch_user(ContextType, ObjectType, Arguments&, ReturnValue&);

    MethodMap<T> const methods = {
        {"_login", wrap<login>},
        {"allUsers", wrap<all_users>},
        {"currentUser", wrap<current_user>},
        {"switchUser", wrap<switch_user>},
    };
};

template<typename T>
inline typename T::Function AppClass<T>::create_constructor(ContextType ctx) {
    FunctionType app_constructor = ObjectWrap<T, AppClass<T>>::create_constructor(ctx);
    return app_constructor;
}

template<typename T>
void AppClass<T>::constructor(ContextType ctx, ObjectType this_object, Arguments& args) {
    static const String config_id = "id";
    static const String config_url = "url";
    static const String config_timeout = "timeout";
    static const String config_app = "app";
    static const String config_app_name = "name";
    static const String config_app_version = "version";

    args.validate_count(1);

    set_internal<T, AppClass<T>>(this_object, nullptr);

    std::string id;
    realm::app::App::Config config;

    if (Value::is_object(ctx, args[0])) {
        ObjectType config_object = Value::validated_to_object(ctx, args[0]);

        ValueType config_id_value = Object::get_property(ctx, config_object, config_id);
        if (!Value::is_undefined(ctx, config_id_value)) {
            config.app_id = Value::validated_to_string(ctx, config_id_value, "id");
        }
        else {
            throw runtime_error("App configuration must have an id.");
        }

        ValueType config_url_value = Object::get_property(ctx, config_object, config_url);
        if (!Value::is_undefined(ctx, config_url_value)) {
            config.base_url = util::Optional<std::string>(Value::validated_to_string(ctx, config_url_value, "url"));
        }

        ValueType config_timeout_value = Object::get_property(ctx, config_object, config_timeout);
        if (!Value::is_undefined(ctx, config_timeout_value)) {
            config.default_request_timeout_ms = util::Optional<uint64_t>(Value::validated_to_number(ctx, config_timeout_value, "timeout"));
        }

        ValueType config_app_value = Object::get_property(ctx, config_object, config_app);
        if (!Value::is_undefined(ctx, config_app_value)) {
            ObjectType config_app_object = Value::validated_to_object(ctx, config_app_value, "app");

            ValueType config_app_name_value = Object::get_property(ctx, config_app_object, config_app_name);
            if (!Value::is_undefined(ctx, config_app_name_value)) {
                config.local_app_name = util::Optional<std::string>(Value::validated_to_string(ctx, config_app_name_value, "name"));
            }

            ValueType config_app_version_value = Object::get_property(ctx, config_app_object, config_app_version);
            if (!Value::is_undefined(ctx, config_app_version_value)) {
                config.local_app_version = util::Optional<std::string>(Value::validated_to_string(ctx, config_app_version_value, "version"));
            }
        }
    }

    // FIXME: should we use a protected ctx?
    Protected<typename T::GlobalContext> protected_ctx(Context<T>::get_global_context(ctx));
    config.transport_generator = [=] {
        return std::make_unique<NetworkTransport>(protected_ctx);
    };

    auto app = std::make_shared<app::App>(realm::app::App(config));
    set_internal<T, AppClass<T>>(this_object, new SharedApp(app));
}

template<typename T>
void AppClass<T>::get_app_id(ContextType ctx, ObjectType this_object, ReturnValue &return_value) {
    auto app = *get_internal<T, AppClass<T>>(this_object);

    // TODO: object store doesn't have such a method

    return_value.set(Value::from_string(ctx, app->app_id()));
}

template<typename T>
void AppClass<T>::login(ContextType ctx, ObjectType this_object, Arguments &args, ReturnValue &return_value) {
    args.validate_maximum(2);

    auto app = *get_internal<T, AppClass<T>>(this_object);

    auto credentials_object = Value::validated_to_object(ctx, args[0]);
    auto callback_function = Value::validated_to_function(ctx, args[1]);

    app::AppCredentials app_credentials = *get_internal<T, CredentialsClass<T>>(credentials_object);

    Protected<typename T::GlobalContext> protected_ctx(Context<T>::get_global_context(ctx));
    Protected<FunctionType> protected_callback(ctx, callback_function);
    Protected<ObjectType> protected_this(ctx, this_object);

    auto callback_handler([=](SharedUser user, util::Optional<realm::app::AppError> error) {
        HANDLESCOPE
        if (error) {
            ObjectType object = Object::create_empty(protected_ctx);
            Object::set_property(protected_ctx, object, "message", Value::from_string(protected_ctx, error->message));
            Object::set_property(protected_ctx, object, "code", Value::from_number(protected_ctx, error->error_code.value()));

            ValueType callback_arguments[2];
            callback_arguments[0] = Value::from_undefined(protected_ctx);
            callback_arguments[1] = object;
            Function::callback(protected_ctx, protected_callback, protected_this, 2, callback_arguments);
            return;
        }

        ValueType callback_arguments[2];
        callback_arguments[0] = create_object<T, UserClass<T>>(ctx, new User<T>(user, app));
        callback_arguments[1] = Value::from_undefined(protected_ctx);
        Function::callback(protected_ctx, protected_callback, typename T::Object(), 2, callback_arguments);
    });

    app->log_in_with_credentials(app_credentials, std::move(callback_handler));
}

template<typename T>
void AppClass<T>::all_users(ContextType ctx, ObjectType this_object, Arguments& args, ReturnValue& return_value) {
    args.validate_count(0);

    auto app = *get_internal<T, AppClass<T>>(this_object);

    auto users = Object::create_empty(ctx);
    for (auto user : app->all_users()) {
        Object::set_property(ctx, users, user->identity(), create_object<T, UserClass<T>>(ctx, new SharedUser(user)), ReadOnly | DontDelete);
    }
    return_value.set(users);
}

template<typename T>
void AppClass<T>::current_user(ContextType ctx, ObjectType this_object, Arguments& args, ReturnValue& return_value) {
    args.validate_count(0);

    auto app = *get_internal<T, AppClass<T>>(this_object);
    auto user = app->current_user();
    return_value.set(create_object<T, UserClass<T>>(ctx, new SharedUser(user)));
}


template<typename T>
void AppClass<T>::switch_user(ContextType ctx, ObjectType this_object, Arguments& args, ReturnValue& return_value) {
    args.validate_count(1);

    auto app = *get_internal<T, AppClass<T>>(this_object);
    auto user = *get_internal<T, UserClass<T>>(Value::validated_to_object(ctx, args[0], "user"));

    app->switch_user(user);
    return_value.set(Value::from_undefined(ctx));
}

<<<<<<< HEAD
=======
template<typename T>
void AppClass<T>::delete_user(ContextType ctx, ObjectType this_object, Arguments& args, ReturnValue& return_value) {
    args.validate_count(2);

    auto app = *get_internal<T, AppClass<T>>(this_object);
    auto user = *get_internal<T, UserClass<T>>(Value::validated_to_object(ctx, args[0], "user"));
    auto callback = Value::validated_to_function(ctx, args[1], "callback");

    Protected<typename T::GlobalContext> protected_ctx(Context<T>::get_global_context(ctx));
    Protected<FunctionType> protected_callback(ctx, callback);
    Protected<ObjectType> protected_this(ctx, this_object);

    auto callback_handler([=](util::Optional<app::AppError> error) {
        HANDLESCOPE
        ObjectType error_object = Object::create_empty(protected_ctx);
        if (error) {
            Object::set_property(protected_ctx, error_object, "message", Value::from_string(protected_ctx, error->message));
            Object::set_property(protected_ctx, error_object, "code", Value::from_number(protected_ctx, error->error_code.value()));
        }

        ValueType callback_arguments[1];
        callback_arguments[0] = error_object;
        Function::callback(protected_ctx, protected_callback, protected_this, 1, callback_arguments);
    });

    app->remove_user(user, callback_handler);
    return_value.set(Value::from_undefined(ctx));
}

template<typename T>
void AppClass<T>::link_user(ContextType ctx, ObjectType this_object, Arguments& args, ReturnValue &) {
    args.validate_count(3);
    auto app = *get_internal<T, AppClass<T>>(this_object);

    auto user = *get_internal<T, UserClass<T>>(Value::validated_to_object(ctx, args[0], "user"));
    auto credentials = *get_internal<T, CredentialsClass<T>>(Value::validated_to_object(ctx, args[1], "credentials"));
    auto callback = Value::validated_to_function(ctx, args[2], "callback");

    Protected<typename T::GlobalContext> protected_ctx(Context<T>::get_global_context(ctx));
    Protected<FunctionType> protected_callback(ctx, callback);
    Protected<ObjectType> protected_this(ctx, this_object);

    auto callback_handler([=](SharedUser user, util::Optional<app::AppError> error) {
        HANDLESCOPE

        if (error) {
            ObjectType error_object = Object::create_empty(protected_ctx);
            Object::set_property(protected_ctx, error_object, "message", Value::from_string(protected_ctx, error->message));
            Object::set_property(protected_ctx, error_object, "code", Value::from_number(protected_ctx, error->error_code.value()));

            ValueType callback_arguments[2];
            callback_arguments[0] = Value::from_undefined(protected_ctx);
            callback_arguments[1] = error_object;
            Function::callback(protected_ctx, protected_callback, protected_this, 2, callback_arguments);
            return;
        }

        ValueType callback_arguments[2];
        callback_arguments[0] = create_object<T, UserClass<T>>(ctx, new SharedUser(user));
        callback_arguments[1] = Value::from_undefined(protected_ctx);
        Function::callback(protected_ctx, protected_callback, typename T::Object(), 2, callback_arguments);
    });

    app->link_user(user, credentials, callback_handler);
}
>>>>>>> 64128aff


}
}<|MERGE_RESOLUTION|>--- conflicted
+++ resolved
@@ -234,75 +234,6 @@
     return_value.set(Value::from_undefined(ctx));
 }
 
-<<<<<<< HEAD
-=======
-template<typename T>
-void AppClass<T>::delete_user(ContextType ctx, ObjectType this_object, Arguments& args, ReturnValue& return_value) {
-    args.validate_count(2);
-
-    auto app = *get_internal<T, AppClass<T>>(this_object);
-    auto user = *get_internal<T, UserClass<T>>(Value::validated_to_object(ctx, args[0], "user"));
-    auto callback = Value::validated_to_function(ctx, args[1], "callback");
-
-    Protected<typename T::GlobalContext> protected_ctx(Context<T>::get_global_context(ctx));
-    Protected<FunctionType> protected_callback(ctx, callback);
-    Protected<ObjectType> protected_this(ctx, this_object);
-
-    auto callback_handler([=](util::Optional<app::AppError> error) {
-        HANDLESCOPE
-        ObjectType error_object = Object::create_empty(protected_ctx);
-        if (error) {
-            Object::set_property(protected_ctx, error_object, "message", Value::from_string(protected_ctx, error->message));
-            Object::set_property(protected_ctx, error_object, "code", Value::from_number(protected_ctx, error->error_code.value()));
-        }
-
-        ValueType callback_arguments[1];
-        callback_arguments[0] = error_object;
-        Function::callback(protected_ctx, protected_callback, protected_this, 1, callback_arguments);
-    });
-
-    app->remove_user(user, callback_handler);
-    return_value.set(Value::from_undefined(ctx));
-}
-
-template<typename T>
-void AppClass<T>::link_user(ContextType ctx, ObjectType this_object, Arguments& args, ReturnValue &) {
-    args.validate_count(3);
-    auto app = *get_internal<T, AppClass<T>>(this_object);
-
-    auto user = *get_internal<T, UserClass<T>>(Value::validated_to_object(ctx, args[0], "user"));
-    auto credentials = *get_internal<T, CredentialsClass<T>>(Value::validated_to_object(ctx, args[1], "credentials"));
-    auto callback = Value::validated_to_function(ctx, args[2], "callback");
-
-    Protected<typename T::GlobalContext> protected_ctx(Context<T>::get_global_context(ctx));
-    Protected<FunctionType> protected_callback(ctx, callback);
-    Protected<ObjectType> protected_this(ctx, this_object);
-
-    auto callback_handler([=](SharedUser user, util::Optional<app::AppError> error) {
-        HANDLESCOPE
-
-        if (error) {
-            ObjectType error_object = Object::create_empty(protected_ctx);
-            Object::set_property(protected_ctx, error_object, "message", Value::from_string(protected_ctx, error->message));
-            Object::set_property(protected_ctx, error_object, "code", Value::from_number(protected_ctx, error->error_code.value()));
-
-            ValueType callback_arguments[2];
-            callback_arguments[0] = Value::from_undefined(protected_ctx);
-            callback_arguments[1] = error_object;
-            Function::callback(protected_ctx, protected_callback, protected_this, 2, callback_arguments);
-            return;
-        }
-
-        ValueType callback_arguments[2];
-        callback_arguments[0] = create_object<T, UserClass<T>>(ctx, new SharedUser(user));
-        callback_arguments[1] = Value::from_undefined(protected_ctx);
-        Function::callback(protected_ctx, protected_callback, typename T::Object(), 2, callback_arguments);
-    });
-
-    app->link_user(user, credentials, callback_handler);
-}
->>>>>>> 64128aff
-
 
 }
 }