--- conflicted
+++ resolved
@@ -644,10 +644,6 @@
 
 template<typename T>
 void RealmClass<T>::wait_for_download_completion(ContextType ctx, FunctionType, ObjectType this_object, size_t argc, const ValueType arguments[], ReturnValue &return_value) {
-<<<<<<< HEAD
-    validate_argument_count(argc, 2);
-    auto callback_function = Value::validated_to_function(ctx, arguments[1]);
-=======
     validate_argument_count(argc, 2, 3);
     auto config_object = Value::validated_to_object(ctx, arguments[0]);
     auto callback_function = Value::validated_to_function(ctx, arguments[argc - 1]);
@@ -656,7 +652,6 @@
     if (argc == 3) {
         session_callback = Value::validated_to_function(ctx, arguments[1]);
     }
->>>>>>> b3ff7ada
 
 #if REALM_ENABLE_SYNC
     auto config_object = Value::validated_to_object(ctx, arguments[0]);
