--- conflicted
+++ resolved
@@ -18,46 +18,11 @@
 
 'use strict';
 
-<<<<<<< HEAD
 var Realm = require('realm');
 var TestCase = require('./asserts');
 var schemas = require('./schemas');
 
 module.exports = {
-    testLinkTypesPropertySetters: function() {
-        var realm = new Realm({schema: [schemas.LinkTypes, schemas.TestObject]});
-        var obj = null;
-        realm.write(function() {
-            obj = realm.create('LinkTypesObject', [[1], undefined, [[3]]]);
-        });
-        TestCase.assertEqual(realm.objects('TestObject').length, 2);
-
-        // set/reuse object property
-        realm.write(function() {
-            obj.objectCol1 = obj.objectCol;
-        });
-        TestCase.assertEqual(obj.objectCol1.doubleCol, 1);
-        //TestCase.assertEqual(obj.objectCol, obj.objectCol1);
-        TestCase.assertEqual(realm.objects('TestObject').length, 2);
-
-        realm.write(function() {
-            obj.objectCol = undefined;
-            obj.objectCol1 = null;
-        });
-        TestCase.assertEqual(obj.objectCol, null);
-        TestCase.assertEqual(obj.objectCol1, null);
-
-        // set object as JSON
-        realm.write(function() {
-            obj.objectCol = { doubleCol: 3 };
-        });
-        TestCase.assertEqual(obj.objectCol.doubleCol, 3);
-        TestCase.assertEqual(realm.objects('TestObject').length, 3);
-    },
-
-=======
-var ArrayTests = {
->>>>>>> 9916fe14
     testArrayLength: function() {
         var realm = new Realm({schema: [schemas.LinkTypes, schemas.TestObject]});
         realm.write(function() {
@@ -76,20 +41,14 @@
         });
     },
 
-<<<<<<< HEAD
-    testArraySubscript: function() {
-        var realm = new Realm({schema: [schemas.LinkTypes, schemas.TestObject]});
-        realm.write(function() { realm.create('LinkTypesObject', [[1], [2], [[3], [4]]]); }); 
-=======
     testArraySubscriptGetters: function() {
-        var realm = new Realm({schema: [LinkTypesObjectSchema, TestObjectSchema]});
-        var array;
-
-        realm.write(function() {
-            var obj = realm.create('LinkTypesObject', [[1], [2], [[3], [4]]]);
-            array = obj.arrayCol;
-        });
->>>>>>> 9916fe14
+        var realm = new Realm({schema: [schemas.LinkTypes, schemas.TestObject]});
+        var array;
+
+        realm.write(function() {
+            var obj = realm.create('LinkTypesObject', [[1], [2], [[3], [4]]]);
+            array = obj.arrayCol;
+        });
 
         TestCase.assertEqual(array[0].doubleCol, 3);
         TestCase.assertEqual(array[1].doubleCol, 4);
@@ -97,13 +56,8 @@
         TestCase.assertEqual(array[-1], undefined);
     },
 
-<<<<<<< HEAD
-    testArrayInvalidProperty: function() {       
-        var realm = new Realm({schema: [schemas.LinkTypes, schemas.TestObject]});
-        realm.write(function() { realm.create('LinkTypesObject', [[1], [2], [[3], [4]]]); }); 
-=======
     testArraySubscriptSetters: function() {
-        var realm = new Realm({schema: [LinkTypesObjectSchema, TestObjectSchema]});
+        var realm = new Realm({schema: [schemas.LinkTypes, schemas.TestObject]});
         var array;
 
         realm.write(function() {
@@ -131,30 +85,24 @@
     },
 
     testArrayInvalidProperty: function() {
-        var realm = new Realm({schema: [LinkTypesObjectSchema, TestObjectSchema]});
-        var array;
-
-        realm.write(function() {
-            var obj = realm.create('LinkTypesObject', [[1], [2], [[3], [4]]]);
-            array = obj.arrayCol;
-        });
->>>>>>> 9916fe14
+        var realm = new Realm({schema: [schemas.LinkTypes, schemas.TestObject]});
+        var array;
+
+        realm.write(function() {
+            var obj = realm.create('LinkTypesObject', [[1], [2], [[3], [4]]]);
+            array = obj.arrayCol;
+        });
 
         TestCase.assertEqual(undefined, array.ablasdf);
     },
 
     testArrayEnumerate: function() {
-<<<<<<< HEAD
-        var realm = new Realm({schema: [schemas.LinkTypes, schemas.TestObject]});
-        realm.write(function() { realm.create('LinkTypesObject', [[1], [2], []]); }); 
-=======
-        var realm = new Realm({schema: [LinkTypesObjectSchema, TestObjectSchema]});
+        var realm = new Realm({schema: [schemas.LinkTypes, schemas.TestObject]});
         var obj;
 
         realm.write(function() {
             obj = realm.create('LinkTypesObject', [[1], [2], []]);
         });
->>>>>>> 9916fe14
 
         for (var index in obj.arrayCol) {
             TestCase.assertTrue(false, "No objects should have been enumerated: " + index);
@@ -275,12 +223,8 @@
     },
 
     testSplice: function() {
-<<<<<<< HEAD
-        var realm = new Realm({schema: [schemas.LinkTypes, schemas.TestObject]});
-=======
-        var realm = new Realm({schema: [LinkTypesObjectSchema, TestObjectSchema]});
-        var array;
->>>>>>> 9916fe14
+        var realm = new Realm({schema: [schemas.LinkTypes, schemas.TestObject]});
+        var array;
 
         realm.write(function() {
             var obj = realm.create('LinkTypesObject', [[1], [2], [[3], [4]]]);
