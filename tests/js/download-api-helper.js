--- conflicted
+++ resolved
@@ -34,11 +34,7 @@
     const config = {
         sync: {
             user: user,
-<<<<<<< HEAD
             partitionValue: partition,
-=======
-            partitionValue: serialize("LoLo"),
->>>>>>> 72dcd99b
             error: err => console.log(err)
         },
         schema: [{
