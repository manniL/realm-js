////////////////////////////////////////////////////////////////////////////
//
// Copyright 2016 Realm Inc.
//
// Licensed under the Apache License, Version 2.0 (the "License");
// you may not use this file except in compliance with the License.
// You may obtain a copy of the License at
//
// http://www.apache.org/licenses/LICENSE-2.0
//
// Unless required by applicable law or agreed to in writing, software
// distributed under the License is distributed on an "AS IS" BASIS,
// WITHOUT WARRANTIES OR CONDITIONS OF ANY KIND, either express or implied.
// See the License for the specific language governing permissions and
// limitations under the License.
//
////////////////////////////////////////////////////////////////////////////

/* eslint-env es6, node */

'use strict';

/* global REALM_MODULE_PATH */

// Run these tests with the `DEBUG=tests:session` environment variable set to get the stdout of sub-processes.

const debug = require('debug')('tests:session');
const Realm = require('realm');
<<<<<<< HEAD

// Using Realm.BSON instead of require("bson") to ensure the same package is used (which the symlinked "realm" package breaks)
const { ObjectId } = Realm.BSON;
=======
const { ObjectId, UUID } = Realm.BSON;
>>>>>>> edb012ff

const TestCase = require('./asserts');
const Utils = require('./test-utils');
let schemas = require('./schemas');
const AppConfig = require('./support/testConfig');

const REALM_MODULE_PATH = require.resolve("realm");

const isNodeProcess = typeof process === 'object' && process + '' === '[object process]';
const isElectronProcess = typeof process === 'object' && process.versions && process.versions.electron;

const platformSupported = isNodeProcess && !isElectronProcess;

const require_method = require;
function node_require(module) {
    return require_method(module);
}

let fetch;
if (isNodeProcess) {
    fetch = node_require('node-fetch');
}

let tmp;
let fs;
let execFile;
let path;
if (isNodeProcess) {
    tmp = node_require('tmp');
    fs = node_require('fs');
    execFile = node_require('child_process').execFile;
    tmp.setGracefulCleanup();
    path = node_require("path");
}

let appConfig = AppConfig.integrationAppConfig;

function getSyncConfiguration(user, partition) {
    const realmConfig = {
        schema: [{
            name: 'Dog',
            primaryKey: '_id',
            properties: {
                _id: 'objectId',
                breed: 'string?',
                name: 'string',
                realm_id: 'string?',
            }
        }],
        sync: {
            user: user,
            partitionValue: partition
        }
    };
    return realmConfig;
}

function copyFileToTempDir(filename) {
    let tmpDir = tmp.dirSync();
    let content = fs.readFileSync(filename);
    let tmpFile = tmp.fileSync({ dir: tmpDir.name });
    fs.appendFileSync(tmpFile.fd, content);
    return tmpFile.name;
}

function runOutOfProcess() {
    const args = Array.prototype.slice.call(arguments);
    let tmpDir = tmp.dirSync();
    debug(`runOutOfProcess : ${args.join(' ')}`);
    return new Promise((resolve, reject) => {
        try {
            execFile(process.execPath, args, { cwd: tmpDir.name }, (error, stdout, stderr) => {
                if (error) {
                    console.error("runOutOfProcess failed\n", error, stdout, stderr);
                    reject(new Error(`Running ${args[0]} failed. error: ${error}`));
                    return;
                }

                debug('runOutOfProcess success\n' + stdout);
                resolve();
            });
        }
        catch (e) {
            reject(e);
        }
    });
}

function waitForConnectionState(session, state) {
    return new Promise((resolve, reject) => {
        let callback = (newState) => {
            if (newState === state) {
                session.removeConnectionNotification(callback);
                resolve();
            }
        };
        session.addConnectionNotification(callback);
        callback(session.connectionState);
        setTimeout(() => { reject('Connection state notification timed out'); }, 10000);
    });
}

function unexpectedError(e) {
    function printObject(o) {
        var out = '';
        for (var p in o) {
            out += p + ': ' + o[p] + '\n';
        }
        return out;
    }

    return `Failed with unexpected error ${e}: ${printObject(e)}`;
}

module.exports = {
    testLocalRealmHasNoSession() {
        let realm = new Realm();
        TestCase.assertNull(realm.syncSession);
    },

    async testRealmInvalidSyncConfiguration1() {
        const config = {
            sync: true,
            inMemory: true,
        };

        return new Promise((resolve, reject) => {
            return Realm.open(config)
                .then(_ => reject())
                .catch(_ => resolve());
        });
    },

    async testRealmInvalidSyncConfiguration2() {
        const partition = Utils.genPartition();
        let credentials = Realm.Credentials.anonymous();
        let app = new Realm.App(appConfig);


        return new Promise((resolve, reject) => {
            return app.logIn(credentials)
                .then(user => {
                    let config = getSyncConfiguration(user, partition);
                    config.migration = (_) => { /* empty function */ };
                    return Realm.open(config)
                        .then(_ => reject())
                        .catch(_ => resolve());
                });
        });
    },

    testRealmOpen() {
        if (!isNodeProcess) {
            return;
        }

        const partition = Utils.genPartition();
        const expectedObjectsCount = 3;

        let user, config;
        let credentials = Realm.Credentials.anonymous();
        let app = new Realm.App(appConfig);
        return runOutOfProcess(__dirname + '/download-api-helper.js', appConfig.id, appConfig.baseUrl, partition, REALM_MODULE_PATH)
            .then(() => { return app.logIn(credentials) })
            .then(u => {
                user = u;
                config = getSyncConfiguration(u, partition);
                return Realm.open(config)
            }).then(realm => {
                let actualObjectsCount = realm.objects('Dog').length;
                TestCase.assertEqual(actualObjectsCount, expectedObjectsCount, "Synced realm does not contain the expected objects count");

                const session = realm.syncSession;
                TestCase.assertInstanceOf(session, Realm.App.Sync.Session);
                TestCase.assertEqual(session.user.id, user.id);
                TestCase.assertEqual(session.config.url, config.sync.url);
                TestCase.assertEqual(session.config.partitionValue, config.sync.partitionValue);
                TestCase.assertEqual(session.config.user.id, config.sync.user.id);
                TestCase.assertEqual(session.state, 'active');
                return user.logOut();
            });
    },

    async testRealmOpenWithDestructiveSchemaUpdate() {
        if (!isNodeProcess) {
            return;
        }

        const partition = Utils.genPartition();

        await runOutOfProcess(__dirname + "/download-api-helper.js", appConfig.id, appConfig.baseUrl, partition, REALM_MODULE_PATH);

        const app = new Realm.App(appConfig);
        const user = await app.logIn(Realm.Credentials.anonymous());
        const config = getSyncConfiguration(user, partition);

        const realm = await Realm.open(config)
        realm.close();

        // change the 'breed' property from 'string?' to 'string' to trigger a non-additive-only error.
        config.schema[0].properties.breed = "string";

        await TestCase.assertThrowsAsyncContaining(
            async() => await Realm.open(config), // This crashed in bug #3414.
            "The following changes cannot be made in additive-only schema mode:");
    },

    async testRealmOpenWithExistingLocalRealm() {
        if (!platformSupported) {
            return;
        }

        const partition = Utils.genPartition();
        const expectedObjectsCount = 3;

        let user, config;
        let app = new Realm.App(appConfig);
        const credentials = Realm.Credentials.anonymous();
        return runOutOfProcess(__dirname + '/download-api-helper.js', appConfig.id, appConfig.baseUrl, partition, REALM_MODULE_PATH)
            .then(() => app.logIn(credentials))
            .then(async u => {
                user = u;
                config = getSyncConfiguration(user, partition);
                config.schemaVersion = 1;

                // Open the Realm with a schema version of 1, then immediately close it.
                // This verifies that Realm.open doesn't hit issues when the schema version
                // of an existing, local Realm is different than the one passed in the configuration.
                let realm = new Realm(config);
                realm.close();

                config.schemaVersion = 2;
                const realm2 = await Realm.open(config);
                return realm2;
            }).then(realm => {
                let actualObjectsCount = realm.objects('Dog').length;
                TestCase.assertEqual(actualObjectsCount, expectedObjectsCount, "Synced realm does not contain the expected objects count");

                const session = realm.syncSession;
                TestCase.assertInstanceOf(session, Realm.App.Sync.Session);
                TestCase.assertEqual(session.user.id, user.id);
                TestCase.assertEqual(session.config.url, config.sync.url);
                TestCase.assertEqual(session.config.user.id, config.sync.user.id);
                TestCase.assertEqual(session.state, 'active');
                realm.close()
            });
    },

    testRealmOpenLocalRealm() {
        const expectedObjectsCount = 3;

        let config = {
            schema: [{ name: 'Dog', properties: { name: 'string' } }],
        };

        return Realm.open(config).then(realm => {
            realm.write(() => {
                for (let i = 1; i <= 3; i++) {
                    realm.create('Dog', { name: `Lassy ${i}` });
                }
            });

            let actualObjectsCount = realm.objects('Dog').length;
            TestCase.assertEqual(actualObjectsCount, expectedObjectsCount, "Local realm does not contain the expected objects count");
            realm.close()
        });
    },

    testErrorHandling() {
        let app = new Realm.App(appConfig);
        const partition = Utils.genPartition();
        const credentials = Realm.Credentials.anonymous();
        return app.logIn(credentials).then(user => {
            return new Promise((resolve, _reject) => {
                const config = getSyncConfiguration(user, partition);
                config.sync.error = (_, error) => {
                    try {
                        TestCase.assertEqual(error.message, 'simulated error');
                        TestCase.assertEqual(error.code, 123);
                        resolve();
                    }
                    catch (e) {
                        _reject(e);
                    }
                };
                const realm = new Realm(config);
                const session = realm.syncSession;

                TestCase.assertEqual(session.config.error, config.sync.error);
                session._simulateError(123, 'simulated error');
            });
        });
    },

    /* testListNestedSync() {
        if (!platformSupported) {
            return;
        }

        const partition = Utils.genPartition();
        let app = new Realm.App(appConfig);
        const credentials = Realm.Credentials.anonymous();
        return runOutOfProcess(__dirname + '/nested-list-helper.js', appConfig.id, appConfig.baseUrl, partition, REALM_MODULE_PATH)
            .then(() => {
                return app.logIn(credentials)
            })
            .then(user => {
                let config = {
                    // FIXME: schema not working yet
                    schema: [schemas.ParentObject, schemas.NameObject],
                    sync: { user, partitionValue: partition }
                };
                Realm.deleteFile(config);
                return Realm.open(config)
            }).then(realm => {
                let objects = realm.objects('ParentObject');

                let json = JSON.stringify(objects);
                // TestCase.assertEqual(json, '{"0":{"id":1,"name":{"0":{"family":"Larsen","given":{"0":"Hans","1":"Jørgen"},"prefix":{}},"1":{"family":"Hansen","given":{"0":"Ib"},"prefix":{}}}},"1":{"id":2,"name":{"0":{"family":"Petersen","given":{"0":"Gurli","1":"Margrete"},"prefix":{}}}}}');
                TestCase.assertEqual(objects.length, 2);
                TestCase.assertEqual(objects[0].name.length, 2);
                TestCase.assertEqual(objects[0].name[0].given.length, 2);
                TestCase.assertEqual(objects[0].name[0].prefix.length, 0);
                TestCase.assertEqual(objects[0].name[0].given[0], 'Hans');
                TestCase.assertEqual(objects[0].name[0].given[1], 'Jørgen')
                TestCase.assertEqual(objects[0].name[1].given.length, 1);
                TestCase.assertEqual(objects[0].name[1].given[0], 'Ib');
                TestCase.assertEqual(objects[0].name[1].prefix.length, 0);

                TestCase.assertEqual(objects[1].name.length, 1);
                TestCase.assertEqual(objects[1].name[0].given.length, 2);
                TestCase.assertEqual(objects[1].name[0].prefix.length, 0);
                TestCase.assertEqual(objects[1].name[0].given[0], 'Gurli');
                TestCase.assertEqual(objects[1].name[0].given[1], 'Margrete');
            });
    },*/

    testProgressNotificationsUnregisterForRealmConstructor() {
        if (!platformSupported) {
            return;
        }

        const partition = Utils.genPartition();

        let app = new Realm.App(appConfig);
        const credentials = Realm.Credentials.anonymous();
        return runOutOfProcess(__dirname + '/download-api-helper.js', appConfig.id, appConfig.baseUrl, partition, REALM_MODULE_PATH)
            .then(() => app.logIn(credentials))
            .then(user => {
                let config = getSyncConfiguration(user, partition);

                let realm = new Realm(config);
                let unregisterFunc;

                let writeDataFunc = () => {
                    realm.write(() => {
                        for (let i = 1; i <= 3; i++) {
                            realm.create('Dog', { _id: new ObjectId(), name: `Lassy ${i}` });
                        }
                    });
                }

                return new Promise((resolve, reject) => {
                    let syncFinished = false;
                    let failOnCall = false;
                    const progressCallback = (transferred, total) => {
                        if (failOnCall) {
                            reject(new Error("Progress callback should not be called after removeProgressNotification"));
                        }

                        syncFinished = transferred === total;

                        //unregister and write some new data.
                        if (syncFinished) {
                            failOnCall = true;
                            unregisterFunc();

                            //use second callback to wait for sync finished
                            realm.syncSession.addProgressNotification('upload', 'reportIndefinitely', (transferred, transferable) => {
                                if (transferred === transferable) {
                                    resolve();
                                }
                            });
                            writeDataFunc();
                        }
                    };

                    realm.syncSession.addProgressNotification('upload', 'reportIndefinitely', progressCallback);

                    unregisterFunc = () => {
                        realm.syncSession.removeProgressNotification(progressCallback);
                    };

                    writeDataFunc();
                });
            });
    },

    testProgressNotificationsForRealmOpen() {
        if (!platformSupported) {
            return;
        }

        const partition = Utils.genPartition();
        let progressCalled = false;

        const credentials = Realm.Credentials.anonymous();
        let app = new Realm.App(appConfig);
        return runOutOfProcess(__dirname + '/download-api-helper.js', appConfig.id, appConfig.baseUrl, partition, REALM_MODULE_PATH)
            .then(() => { return app.logIn(credentials) })
            .then(user => {
                let config = getSyncConfiguration(user, partition);

                return Promise.race([
                    Realm.open(config).progress((transferred, total) => { progressCalled = true; }),
                    new Promise((_, reject) => setTimeout(() => reject("Progress Notifications API failed to call progress callback for Realm constructor"), 5000))
                ]);
            }).then(() => TestCase.assertTrue(progressCalled));
    },

    testClientReset() {
        // FIXME: try to enable for React Native
        if (!platformSupported) {
            return;
        }

        const partition = Utils.genPartition();
        let creds = Realm.Credentials.anonymous();
        let app = new Realm.App(appConfig);
        return app.logIn(creds).then(user => {
            return new Promise((resolve, _reject) => {
                let realm;
                const config = getSyncConfiguration(user, partition);
                config.sync.error = (sender, error) => {
                    try {
                        TestCase.assertEqual(error.name, 'ClientReset');
                        TestCase.assertDefined(error.config);
                        TestCase.assertNotEqual(error.config.path, '');
                        const path = realm.path;
                        realm.close();
                        Realm.App.Sync.initiateClientReset(app, path);
                        // open Realm with error.config, and copy required objects a Realm at `path`
                        resolve();
                    }
                    catch (e) {
                        _reject(e);
                    }
                };
                realm = new Realm(config);
                const session = realm.syncSession;

                TestCase.assertEqual(session.config.error, config.sync.error);
                session._simulateError(211, 'ClientReset'); // 211 -> divering histories
            });
        });
    },

    testAddConnectionNotification() {
        const partition = Utils.genPartition();
        let app = new Realm.App(appConfig);
        const credentials = Realm.Credentials.anonymous();
        return app.logIn(credentials).then((u) => {
            let config = getSyncConfiguration(u, partition);
            return Realm.open(config);
        }).then(realm => {
            return new Promise((resolve, reject) => {
                realm.syncSession.addConnectionNotification((newState, oldState) => {
                    if (oldState === Realm.App.Sync.ConnectionState.Connected && newState === Realm.App.Sync.ConnectionState.Disconnected) {
                        resolve();
                    }
                });
                realm.close();
            });
        });
    },

    testRemoveConnectionNotification() {
        let app = new Realm.App(appConfig);
        const credentials = Realm.Credentials.anonymous();
        const partition = Utils.genPartition();
        return app.logIn(credentials).then((u) => {
            let config = getSyncConfiguration(u, partition);
            return Realm.open(config);
        }).then(realm => {
            return new Promise((resolve, reject) => {
                let callback1 = () => {
                    reject("Should not be called");
                };
                let callback2 = (newState, oldState) => {
                    if (oldState === Realm.App.Sync.ConnectionState.Connected && newState === Realm.App.Sync.ConnectionState.Disconnected) {
                        resolve();
                    }
                };
                let session = realm.syncSession;
                session.addConnectionNotification(callback1);
                session.addConnectionNotification(callback2);
                session.removeConnectionNotification(callback1);
                realm.close();
            });
        });
    },

    testConnectionState() {
        if (!platformSupported) {
            return;
        }
        const partition = Utils.genPartition();
        let app = new Realm.App(appConfig);
        let credentials = Realm.Credentials.anonymous();
        return app.logIn(credentials).then((u) => {
            let config = getSyncConfiguration(u, partition);
            return Realm.open(config);
        }).then(realm => {
            let session = realm.syncSession;
            session.pause();
            TestCase.assertEqual(session.connectionState, Realm.App.Sync.ConnectionState.Disconnected);
            TestCase.assertFalse(session.isConnected());

            return new Promise((resolve, reject) => {
                session.addConnectionNotification((newState, _) => {
                    let state = session.connectionState;
                    let isConnected = session.isConnected();
                    switch (newState) {
                        case Realm.App.Sync.ConnectionState.Disconnected:
                            TestCase.assertEqual(state, Realm.App.Sync.ConnectionState.Disconnected);
                            TestCase.assertFalse(isConnected);
                            break;
                        case Realm.App.Sync.ConnectionState.Connecting:
                            TestCase.assertEqual(state, Realm.App.Sync.ConnectionState.Connecting);
                            TestCase.assertFalse(isConnected);
                            break;
                        case Realm.App.Sync.ConnectionState.Connected:
                            TestCase.assertEqual(state, Realm.App.Sync.ConnectionState.Connected);
                            TestCase.assertTrue(isConnected);
                            break;
                        default:
                            reject(`unknown connection value: ${newState}`);
                    }

                    if (newState === Realm.App.Sync.ConnectionState.Connected) {
                        resolve();
                    }
                });
                session.resume();
                setTimeout(() => { reject('timeout') }, 10000);
            });
        });
    },

    async testResumePause() {
        let app = new Realm.App(appConfig);
        let credentials = Realm.Credentials.anonymous();
        const user = await app.logIn(credentials);
        const partition = Utils.genPartition();
        let config = getSyncConfiguration(user, partition);

        const realm = await Realm.open(config);
        const session = realm.syncSession;
        await waitForConnectionState(session, Realm.App.Sync.ConnectionState.Connected);

        session.pause();
        await waitForConnectionState(session, Realm.App.Sync.ConnectionState.Disconnected);

        session.resume();
        await waitForConnectionState(session, Realm.App.Sync.ConnectionState.Connected);
    },

    async testMultipleResumes() {
        let app = new Realm.App(appConfig);
        let credentials = Realm.Credentials.anonymous();
        const user = await app.logIn(credentials);
        const partition = Utils.genPartition();
        let config = getSyncConfiguration(user, partition);

        const realm = await Realm.open(config);
        const session = realm.syncSession;
        await waitForConnectionState(session, Realm.App.Sync.ConnectionState.Connected);

        session.resume();
        session.resume();
        session.resume();

        await waitForConnectionState(session, Realm.App.Sync.ConnectionState.Connected);
        TestCase.assertTrue(session.isConnected());
    },

    async testMultiplePauses() {
        let app = new Realm.App(appConfig);
        let credentials = Realm.Credentials.anonymous();
        const user = await app.logIn(credentials);
        const partition = Utils.genPartition();
        let config = getSyncConfiguration(user, partition);

        const realm = await Realm.open(config);
        const session = realm.syncSession;
        await waitForConnectionState(session, Realm.App.Sync.ConnectionState.Connected);

        session.pause();
        session.pause();
        session.pause();

        await waitForConnectionState(session, Realm.App.Sync.ConnectionState.Disconnected);
        TestCase.assertFalse(session.isConnected());
    },

    testUploadDownloadAllChanges() {
        let app = new Realm.App(appConfig);

        let realm2;
        const realmPartition = Utils.genPartition();

        const credentials = Realm.Credentials.anonymous();
        return app.logIn(credentials)
            .then((user1) => {
                const config1 = getSyncConfiguration(user1, realmPartition);
                return Realm.open(config1);
            })
            .then((realm1) => {
                realm1.write(() => {
                    realm1.create('Dog', { _id: new ObjectId(), name: `Lassy` });
                });
                return realm1.syncSession.uploadAllLocalChanges(1000);
            })
            .then(() => {
                return app.logIn(Realm.Credentials.anonymous());
            })
            .then((user2) => {
                const config2 = getSyncConfiguration(user2, realmPartition);
                return Realm.open(config2).then(r => {
                    realm2 = r;
                    return realm2.syncSession.downloadAllServerChanges();
                });
            })
            .then(() => {
                TestCase.assertEqual(1, realm2.objects('Dog').length);
            });
    },

    testDownloadAllServerChangesTimeout() {
        if (!platformSupported) {
            return;
        }

        let app = new Realm.App(appConfig);
        const realmPartition = Utils.genPartition();
        let realm;
        return app.logIn(Realm.Credentials.anonymous())
            .then(user => {
                const config = getSyncConfiguration(user, realmPartition);
                realm = new Realm(config);
                return realm.syncSession.downloadAllServerChanges(1);
            }).then(() => { throw new Error('Download did not time out'); }, (e) => {
                TestCase.assertEqual(e, 'Downloading changes did not complete in 1 ms.');
                return realm.syncSession.downloadAllServerChanges();
            });
    },

    testUploadAllLocalChangesTimeout() {
        if (!platformSupported) {
            return;
        }

        let realm;
        let app = new Realm.App(appConfig);
        const realmPartition = Utils.genPartition();
        return app.logIn(Realm.Credentials.anonymous())
            .then(user => {
                const config = getSyncConfiguration(user, realmPartition);
                realm = new Realm(config);
                return realm.syncSession.uploadAllLocalChanges(1);
            }).then(() => { throw new Error('Upload did not time out'); }, (e) => {
                TestCase.assertEqual(e, 'Uploading changes did not complete in 1 ms.');
                return realm.syncSession.uploadAllLocalChanges();
            });
    },

    testReconnect() {
        let app = new Realm.App(appConfig);
        let credentials = Realm.Credentials.anonymous();
        const realmPartition = Utils.genPartition();
        return app.logIn(credentials).then(user => {
            const config = getSyncConfiguration(user, realmPartition);
            let realm = new Realm(config);

            // No real way to check if this works automatically.
            // This is just a smoke test, making sure the method doesn't crash outright.
            Realm.App.Sync.reconnect(app);
        });
    },

    test_hasExistingSessions() {
        let app = new Realm.App(appConfig);

        TestCase.assertFalse(Realm.App.Sync._hasExistingSessions(app));

        let credentials = Realm.Credentials.anonymous();
        const realmPartition = Utils.genPartition();
        return app.logIn(credentials).then(user => {
            const config = getSyncConfiguration(user, realmPartition);
            let realm = new Realm(config);
            realm.close();

            // Wait for the session to finish
            return new Promise((resolve, reject) => {
                let intervalId;
                let it = 50;
                intervalId = setInterval(function () {
                    if (!Realm.App.Sync._hasExistingSessions(app)) {
                        clearInterval(intervalId);
                        resolve();
                    } else if (it < 0) {
                        clearInterval(intervalId);
                        reject("Failed to cleanup session in time");
                    } else {
                        it--;
                    }
                }, 100);
            });
        });
    },

    async testGetSyncSession() {
        let app = new Realm.App(appConfig);
        let credentials = Realm.Credentials.anonymous();
        const realmPartition = Utils.genPartition();
        let user = await app.logIn(credentials);
        let session1 = Realm.App.Sync.getSyncSession(user, realmPartition);
        TestCase.assertNull(session1);

        const config = getSyncConfiguration(user, realmPartition);
        let realm = new Realm(config);
        let session2 = Realm.App.Sync.getSyncSession(user, realmPartition);
        TestCase.assertNotNull(session2);
        realm.close();
    },

    async testGetAllSyncSessions() {
        let app = new Realm.App(appConfig);
        let credentials = Realm.Credentials.anonymous();
        const realmPartition = Utils.genPartition();
        let user = await app.logIn(credentials);
        let sessions1 = Realm.App.Sync.getAllSyncSessions(user);
        TestCase.assertArrayLength(sessions1, 0);

        const config = getSyncConfiguration(user, realmPartition);
        let realm = new Realm(config);

        let sessions2 = Realm.App.Sync.getAllSyncSessions(user);
        TestCase.assertArrayLength(sessions2, 1);
        TestCase.assertNotNull(sessions2[0]);
        realm.close();
    },


    testSessionStopPolicy() {
        let app = new Realm.App(appConfig);
        let credentials = Realm.Credentials.anonymous();
        const realmPartition = Utils.genPartition();

        return app.logIn(credentials)
            .then((user) => {
                // Check valid input
                let config1 = getSyncConfiguration(user, realmPartition);
                config1.sync._sessionStopPolicy = 'after-upload';

                new Realm(config1).close();

                const config2 = config1;
                config2.sync._sessionStopPolicy = 'immediately';
                new Realm(config2).close();

                const config3 = config1;
                config3.sync._sessionStopPolicy = 'never';
                new Realm(config3).close();

                // Invalid input
                const config4 = config1;
                config4.sync._sessionStopPolicy = "foo";
                TestCase.assertThrows(() => new Realm(config4));
            });
    },

    async testAcceptedPartitionValueTypes() {
        const testPartitionValues = [
            Utils.genPartition(), // string
            Number.MAX_SAFE_INTEGER,
            6837697641419457,
            26123582,
            0,
            -12342908,
            -7482937500235834,
            -Number.MAX_SAFE_INTEGER,
            new ObjectId("603fa0af4caa9c90ff6e126c"),
            new UUID("f3287217-d1a2-445b-a4f7-af0520413b2a"),
            null
        ];

        for (const partitionValue of testPartitionValues) {
            const app = new Realm.App(appConfig);

            const user = await app.logIn(Realm.Credentials.anonymous());

            const config = getSyncConfiguration(user, partitionValue);
            TestCase.assertEqual(partitionValue, config.sync.partitionValue);

            // TODO: Update docker testing-setup to allow for multiple apps and test each type on a supported App.
            // Note: This does NOT await errors from the server, as we currently have limitations in the docker-server-setup. All tests with with non-string fails server-side.
            const realm = new Realm(config);
            TestCase.assertDefined(realm);

            const spv = realm.syncSession.config.partitionValue;

            console.log(spv);

            // BSON types have their own 'equals' comparer
            if (spv instanceof ObjectId) {
                console.log("a");
                TestCase.assertTrue(spv.equals(partitionValue));
            } else if (spv && spv.toUUID !== undefined) {
                TestCase.assertTrue(spv.toUUID().equals(partitionValue));
            } else {
                console.log("b");
                TestCase.assertEqual(spv, partitionValue);
            }

            realm.close();
        }
    },

    async testNonAcceptedPartitionValueTypes() {
        const testPartitionValues = [
            undefined,
            "",
            Number.MAX_SAFE_INTEGER + 1,
            1.2,
            0.0000000000000001,
            -0.0000000000000001,
            -1.3,
            -Number.MAX_SAFE_INTEGER - 1
        ];

        for (const partitionValue of testPartitionValues) {
            const app = new Realm.App(appConfig);

            const user = await app.logIn(Realm.Credentials.anonymous())

            const config = getSyncConfiguration(user, partitionValue);
            // Note: We do not test with Realm.open() as we do not care about server errors (these tests MUST fail before hitting the server).
            TestCase.assertThrows(() => new Realm(config));
        }
    },

    testSessionStopPolicyImmediately() {
        let app = new Realm.App(appConfig);
        let credentials = Realm.Credentials.anonymous();
        const realmPartition = Utils.genPartition();

        return app.logIn(credentials)
            .then((user) => {
                // Check valid input
                var config = getSyncConfiguration(user, realmPartition);
                config.sync._sessionStopPolicy = "immediately"

                {
                    TestCase.assertFalse(Realm.App.Sync._hasExistingSessions(app));
                    const realm = new Realm(config);
                    const session = realm.syncSession;
                    TestCase.assertTrue(Realm.App.Sync._hasExistingSessions(app));
                    realm.close();
                }
                TestCase.assertFalse(Realm.App.Sync._hasExistingSessions(app));
            });
    },

    testDeleteModelThrowsWhenSync() {
        if (!platformSupported) {
            return;
        }

        let app = new Realm.App(appConfig);
        const realmPartition = Utils.genPartition();
        return app.logIn(Realm.Credentials.anonymous()).then((u) => {
            const config = getSyncConfiguration(u, realmPartition);
            return Realm.open(config);
        }).then(realm => {
            realm.write(() => {
                TestCase.assertThrows(() => { realm.deleteModel(schemas.Dog.name); });
            });
            realm.close();
        });
    }
};<|MERGE_RESOLUTION|>--- conflicted
+++ resolved
@@ -26,13 +26,7 @@
 
 const debug = require('debug')('tests:session');
 const Realm = require('realm');
-<<<<<<< HEAD
-
-// Using Realm.BSON instead of require("bson") to ensure the same package is used (which the symlinked "realm" package breaks)
-const { ObjectId } = Realm.BSON;
-=======
 const { ObjectId, UUID } = Realm.BSON;
->>>>>>> edb012ff
 
 const TestCase = require('./asserts');
 const Utils = require('./test-utils');
@@ -845,16 +839,12 @@
 
             const spv = realm.syncSession.config.partitionValue;
 
-            console.log(spv);
-
             // BSON types have their own 'equals' comparer
             if (spv instanceof ObjectId) {
-                console.log("a");
                 TestCase.assertTrue(spv.equals(partitionValue));
             } else if (spv && spv.toUUID !== undefined) {
                 TestCase.assertTrue(spv.toUUID().equals(partitionValue));
             } else {
-                console.log("b");
                 TestCase.assertEqual(spv, partitionValue);
             }
 
