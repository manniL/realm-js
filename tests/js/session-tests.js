////////////////////////////////////////////////////////////////////////////
//
// Copyright 2016 Realm Inc.
//
// Licensed under the Apache License, Version 2.0 (the "License");
// you may not use this file except in compliance with the License.
// You may obtain a copy of the License at
//
// http://www.apache.org/licenses/LICENSE-2.0
//
// Unless required by applicable law or agreed to in writing, software
// distributed under the License is distributed on an "AS IS" BASIS,
// WITHOUT WARRANTIES OR CONDITIONS OF ANY KIND, either express or implied.
// See the License for the specific language governing permissions and
// limitations under the License.
//
////////////////////////////////////////////////////////////////////////////

/* eslint-env es6, node */

'use strict';

/* global REALM_MODULE_PATH */

// Run these tests with the `DEBUG=tests:session` environment variable set to get the stdout of sub-processes.

const debug = require('debug')('tests:session');
const Realm = require('realm');
const { ObjectId } = require("bson");

const TestCase = require('./asserts');
const Utils = require('./test-utils');
let schemas = require('./schemas');
const AppConfig = require('./support/testConfig');

const isNodeProcess = typeof process === 'object' && process + '' === '[object process]';
const isElectronProcess = typeof process === 'object' && process.versions && process.versions.electron;

const platformSupported = isNodeProcess && !isElectronProcess;

const require_method = require;
function node_require(module) {
    return require_method(module);
}

let fetch;
if (isNodeProcess) {
    fetch = node_require('node-fetch');
}

let tmp;
let fs;
let execFile;
let path;
if (isNodeProcess) {
    tmp = node_require('tmp');
    fs = node_require('fs');
    execFile = node_require('child_process').execFile;
    tmp.setGracefulCleanup();
    path = node_require("path");
}

let appConfig = AppConfig.integrationAppConfig;

function getSyncConfiguration(user, partition) {
    const realmConfig = {
        schema: [{
            name: 'Dog',
            primaryKey: '_id',
            properties: {
                _id: 'objectId?',
                breed: 'string?',
                name: 'string',
                realm_id: 'string?',
            }
        }],
        sync: {
            user: user,
            partitionValue: partition
        }
    };
    return realmConfig;
}

function copyFileToTempDir(filename) {
    let tmpDir = tmp.dirSync();
    let content = fs.readFileSync(filename);
    let tmpFile = tmp.fileSync({ dir: tmpDir.name });
    fs.appendFileSync(tmpFile.fd, content);
    return tmpFile.name;
}

function runOutOfProcess() {
    const args = Array.prototype.slice.call(arguments);
    let tmpDir = tmp.dirSync();
    debug(`runOutOfProcess : ${args.join(' ')}`);
    return new Promise((resolve, reject) => {
        try {
            execFile(process.execPath, args, { cwd: tmpDir.name }, (error, stdout, stderr) => {
                if (error) {
                    console.error("runOutOfProcess failed\n", error, stdout, stderr);
                    reject(new Error(`Running ${args[0]} failed. error: ${error}`));
                    return;
                }

                debug('runOutOfProcess success\n' + stdout);
                resolve();
            });
        }
        catch (e) {
            reject(e);
        }
    });
}

function waitForConnectionState(session, state) {
    return new Promise((resolve, reject) => {
        let callback = (newState) => {
            if (newState === state) {
                session.removeConnectionNotification(callback);
                resolve();
            }
        };
        session.addConnectionNotification(callback);
        callback(session.connectionState);
        setTimeout(() => { reject('Connection state notification timed out'); }, 10000);
    });
}

function unexpectedError(e) {
    function printObject(o) {
        var out = '';
        for (var p in o) {
            out += p + ': ' + o[p] + '\n';
        }
        return out;
    }

    return `Failed with unexpected error ${e}: ${printObject(e)}`;
}

module.exports = {
    testLocalRealmHasNoSession() {
        let realm = new Realm();
        TestCase.assertNull(realm.syncSession);
    },

    testRealmOpen() {
        if (!isNodeProcess) {
            return;
        }

        const partition = Utils.genPartition();
        const expectedObjectsCount = 3;

        let user, config;
        let credentials = Realm.Credentials.anonymous();
        let app = new Realm.App(appConfig);
        return runOutOfProcess(__dirname + '/download-api-helper.js', appConfig.id, appConfig.url, partition, REALM_MODULE_PATH)
            .then(() => { return app.logIn(credentials) })
            .then(u => {
                user = u;
                config = getSyncConfiguration(u, partition);
                return Realm.open(config)
            }).then(realm => {
                let actualObjectsCount = realm.objects('Dog').length;
                TestCase.assertEqual(actualObjectsCount, expectedObjectsCount, "Synced realm does not contain the expected objects count");

                const session = realm.syncSession;
                TestCase.assertInstanceOf(session, Realm.App.Sync.Session);
                TestCase.assertEqual(session.user.id, user.id);
                TestCase.assertEqual(session.config.url, config.sync.url);
                TestCase.assertEqual(session.config.partitionValue, config.sync.partitionValue);
                TestCase.assertEqual(session.config.user.id, config.sync.user.id);
                TestCase.assertEqual(session.state, 'active');
                return user.logOut();
            });
    },

    testRealmOpenWithExistingLocalRealm() {
        if (!platformSupported) {
            return;
        }

        const partition = Utils.genPartition();
        const expectedObjectsCount = 3;

        let user, config;
        let app = new Realm.App(appConfig);
        const credentials = Realm.Credentials.anonymous();
        return runOutOfProcess(__dirname + '/download-api-helper.js', appConfig.id, appConfig.url, partition, REALM_MODULE_PATH)
            .then(() => app.logIn(credentials))
            .then(u => {
                user = u;
                config = getSyncConfiguration(user, partition);
                config.schemaVersion = 1;

                // Open the Realm with a schema version of 1, then immediately close it.
                // This verifies that Realm.open doesn't hit issues when the schema version
                // of an existing, local Realm is different than the one passed in the configuration.
                let realm = new Realm(config);
                realm.close();

                config.schemaVersion = 2;
                return Realm.open(config)
            }).then(realm => {
                let actualObjectsCount = realm.objects('Dog').length;
                TestCase.assertEqual(actualObjectsCount, expectedObjectsCount, "Synced realm does not contain the expected objects count");

                const session = realm.syncSession;
                TestCase.assertInstanceOf(session, Realm.App.Sync.Session);
                TestCase.assertEqual(session.user.id, user.id);
                TestCase.assertEqual(session.config.url, config.sync.url);
                TestCase.assertEqual(session.config.user.id, config.sync.user.id);
                TestCase.assertEqual(session.state, 'active');
                realm.close()
            });
    },

    testRealmOpenLocalRealm() {
        const expectedObjectsCount = 3;

        let config = {
            schema: [{ name: 'Dog', properties: { name: 'string' } }],
        };

        return Realm.open(config).then(realm => {
            realm.write(() => {
                for (let i = 1; i <= 3; i++) {
                    realm.create('Dog', { name: `Lassy ${i}` });
                }
            });

            let actualObjectsCount = realm.objects('Dog').length;
            TestCase.assertEqual(actualObjectsCount, expectedObjectsCount, "Local realm does not contain the expected objects count");
            realm.close()
        });
    },

    testErrorHandling() {
        let app = new Realm.App(appConfig);
        const partition = Utils.genPartition();
        const credentials = Realm.Credentials.anonymous();
        return app.logIn(credentials).then(user => {
            return new Promise((resolve, _reject) => {
                const config = getSyncConfiguration(user, partition);
                config.sync.error = (_, error) => {
                    try {
                        TestCase.assertEqual(error.message, 'simulated error');
                        TestCase.assertEqual(error.code, 123);
                        resolve();
                    }
                    catch (e) {
                        _reject(e);
                    }
                };
                const realm = new Realm(config);
                const session = realm.syncSession;

                TestCase.assertEqual(session.config.error, config.sync.error);
                session._simulateError(123, 'simulated error');
            });
        });
    },

    /* testListNestedSync() {
        if (!platformSupported) {
            return;
        }

        const partition = Utils.genPartition();
        let app = new Realm.App(appConfig);
        const credentials = Realm.Credentials.anonymous();
        return runOutOfProcess(__dirname + '/nested-list-helper.js', appConfig.id, appConfig.url, partition, REALM_MODULE_PATH)
            .then(() => {
                return app.logIn(credentials)
            })
            .then(user => {
                let config = {
                    // FIXME: schema not working yet
                    schema: [schemas.ParentObject, schemas.NameObject],
                    sync: { user, partitionValue: partition }
                };
                Realm.deleteFile(config);
                return Realm.open(config)
            }).then(realm => {
                let objects = realm.objects('ParentObject');

                let json = JSON.stringify(objects);
<<<<<<< HEAD
                // TestCase.assertEqual(json, '{"0":{"id":1,"name":{"0":{"family":"Larsen","given":{"0":"Hans","1":"Jørgen"},"prefix":{}},"1":{"family":"Hansen","given":{"0":"Ib"},"prefix":{}}}},"1":{"id":2,"name":{"0":{"family":"Petersen","given":{"0":"Gurli","1":"Margrete"},"prefix":{}}}}}');
=======
                TestCase.assertEqual(json, '[{"id":1,"name":[{"family":"Larsen","given":["Hans","Jørgen"],"prefix":[]},{"family":"Hansen","given":["Ib"],"prefix":[]}]},{"id":2,"name":[{"family":"Petersen","given":["Gurli","Margrete"],"prefix":[]}]}]');
>>>>>>> 0565a2bd
                TestCase.assertEqual(objects.length, 2);
                TestCase.assertEqual(objects[0].name.length, 2);
                TestCase.assertEqual(objects[0].name[0].given.length, 2);
                TestCase.assertEqual(objects[0].name[0].prefix.length, 0);
                TestCase.assertEqual(objects[0].name[0].given[0], 'Hans');
                TestCase.assertEqual(objects[0].name[0].given[1], 'Jørgen')
                TestCase.assertEqual(objects[0].name[1].given.length, 1);
                TestCase.assertEqual(objects[0].name[1].given[0], 'Ib');
                TestCase.assertEqual(objects[0].name[1].prefix.length, 0);

                TestCase.assertEqual(objects[1].name.length, 1);
                TestCase.assertEqual(objects[1].name[0].given.length, 2);
                TestCase.assertEqual(objects[1].name[0].prefix.length, 0);
                TestCase.assertEqual(objects[1].name[0].given[0], 'Gurli');
                TestCase.assertEqual(objects[1].name[0].given[1], 'Margrete');
            });
<<<<<<< HEAD
    },*/
=======
    },
>>>>>>> 0565a2bd

    testProgressNotificationsUnregisterForRealmConstructor() {
        if (!platformSupported) {
            return;
        }

        const partition = Utils.genPartition();

        let app = new Realm.App(appConfig);
        const credentials = Realm.Credentials.anonymous();
        return runOutOfProcess(__dirname + '/download-api-helper.js', appConfig.id, appConfig.url, partition, REALM_MODULE_PATH)
            .then(() => app.logIn(credentials))
            .then(user => {
                let config = getSyncConfiguration(user, partition);

                let realm = new Realm(config);
                let unregisterFunc;

                let writeDataFunc = () => {
                    realm.write(() => {
                        for (let i = 1; i <= 3; i++) {
                            realm.create('Dog', { _id: new ObjectId(), name: `Lassy ${i}` });
                        }
                    });
                }

                return new Promise((resolve, reject) => {
                    let syncFinished = false;
                    let failOnCall = false;
                    const progressCallback = (transferred, total) => {
                        if (failOnCall) {
                            reject(new Error("Progress callback should not be called after removeProgressNotification"));
                        }

                        syncFinished = transferred === total;

                        //unregister and write some new data.
                        if (syncFinished) {
                            failOnCall = true;
                            unregisterFunc();

                            //use second callback to wait for sync finished
                            realm.syncSession.addProgressNotification('upload', 'reportIndefinitely', (transferred, transferable) => {
                                if (transferred === transferable) {
                                    resolve();
                                }
                            });
                            writeDataFunc();
                        }
                    };

                    realm.syncSession.addProgressNotification('upload', 'reportIndefinitely', progressCallback);

                    unregisterFunc = () => {
                        realm.syncSession.removeProgressNotification(progressCallback);
                    };

                    writeDataFunc();
                });
            });
    },

    testProgressNotificationsForRealmOpen() {
        if (!platformSupported) {
            return;
        }

        const partition = Utils.genPartition();
        let progressCalled = false;

        const credentials = Realm.Credentials.anonymous();
        let app = new Realm.App(appConfig);
        return runOutOfProcess(__dirname + '/download-api-helper.js', appConfig.id, appConfig.url, partition, REALM_MODULE_PATH)
            .then(() => { return app.logIn(credentials) })
            .then(user => {
                let config = getSyncConfiguration(user, partition);

                return Promise.race([
                    Realm.open(config).progress((transferred, total) => { progressCalled = true; }),
                    new Promise((_, reject) => setTimeout(() => reject("Progress Notifications API failed to call progress callback for Realm constructor"), 5000))
                ]);
            }).then(() => TestCase.assertTrue(progressCalled));
    },

<<<<<<< HEAD
    /*
=======
    testProgressNotificationsForRealmOpenAsync() {
        if (!platformSupported) {
            return;
        }

        const username = Utils.uuid();
        const realmName = Utils.uuid();

        const credentials = Realm.Sync.Credentials.nickname(username);
        return runOutOfProcess(__dirname + '/download-api-helper.js', username, realmName, REALM_MODULE_PATH)
            .then(() => Realm.Sync.User.login('http://127.0.0.1:9080', credentials))
            .then(user => {
                return new Promise((resolve, reject) => {
                    let config = {
                        sync: {
                            user,
                            url: `realm://127.0.0.1:9080/~/${realmName}`
                        },
                        schema: [{ name: 'Dog', properties: { name: 'string' } }],
                    };

                    let progressCalled = false;

                    Realm.openAsync(config,
                        (error, realm) => {
                            if (error) {
                                reject(error);
                                return;
                            }

                            TestCase.assertTrue(progressCalled);
                            resolve();
                        },
                        (transferred, total) => {
                            progressCalled = true;
                        });

                    setTimeout(function() {
                        reject("Progress Notifications API failed to call progress callback for Realm constructor");
                    }, 5000);
                });
            });
    },

    testDisableUrlCheck() {
        const username = Utils.uuid();
        const credentials = Realm.Sync.Credentials.nickname(username);
        return Realm.Sync.User.login('http://127.0.0.1:9080', credentials).then(user => {
            let config = {
                sync: {
                    user: user,
                    url: `realm://127.0.0.1:9080/default/__partial/`,
                    _disableQueryBasedSyncUrlChecks: true,
                    fullSynchronization: false,
                    error: () => {},
                },
                schema: [ { name: 'Dog', properties: { name: 'string' } } ]
            };
            const realm = new Realm(config);
            TestCase.assertFalse(realm.isClosed);
            realm.close();
        });
    },

    testPartialUrlCheck() {
        const username = Utils.uuid();
        const credentials = Realm.Sync.Credentials.nickname(username);
        return Realm.Sync.User.login('http://127.0.0.1:9080', credentials).then(user => {
            let config = {
                sync: {
                    user: user,
                    url: `realm://127.0.0.1:9080/default/__partial/`,  // <--- not allowed URL
                    fullSynchronization: false,
                }
            };
            TestCase.assertThrows(() => new Realm(config));
        });
    },

    async testCustomPartialSyncIdentifier() {
        const username = Utils.uuid();
        const credentials = Realm.Sync.Credentials.nickname(username, true);
        const user = await Realm.Sync.User.login('http://127.0.0.1:9080', credentials);
        const customRealm = await Realm.open({
            schema: [ { name: 'Dog', properties: { name: 'string' } } ],
            sync: {
                user: user,
                url: 'realm://127.0.0.1:9080/default',
                fullSynchronization: false,
                customQueryBasedSyncIdentifier: "foo/bar",
            }
        });

        // Ensure that the custom partial sync identifier was picked up and appended to the url
        TestCase.assertTrue(customRealm.path.endsWith(encodeURIComponent("default/__partial/foo/bar")));
        customRealm.close();

        const basicRealm = await Realm.open({
            schema: [ { name: 'Dog', properties: { name: 'string' } } ],
            sync: {
                user,
                url: 'realm://127.0.0.1:9080/default',
                fullSynchronization: false,
            }
        });

        // Sanity check - when there's no custom identifier, it should not end in /foo/bar
        TestCase.assertFalse(basicRealm.path.endsWith(encodeURIComponent("default/__partial/foo/bar")));
        basicRealm.close();
    },

    testSubscribeInFullRealm() {
        const username = Utils.uuid();
        const credentials = Realm.Sync.Credentials.nickname(username);
        return Realm.Sync.User.login('http://127.0.0.1:9080', credentials).then(user => {
            let config = {
                sync: {
                    user: user,
                    url: 'realm://127.0.0.1:9080/~/default',
                    fullSynchronization: true, // <---- calling subscribe should fail
                    error: (session, error) => console.log(error)
                },
                schema: [{ name: 'Dog', properties: { name: 'string' } }]
            };

            Realm.deleteFile(config);
            const realm = new Realm(config);
            TestCase.assertEqual(realm.objects('Dog').length, 0);
            TestCase.assertThrows(() => realm.objects('Dog').filtered("name == 'Lassy 1'").subscribe());
            realm.close();
        });
    },

    testInvalidArugmentsToAutomaticSyncConfiguration() {
        TestCase.assertThrows(() => Realm.automaticSyncConfiguration('foo', 'bar')); // too many arguments
    },

    async testPartialSync() {
        if (!platformSupported) {
            return;
        }

        const username = Utils.uuid();
        const path = `/~/testPartialSync`;
        const credentials = Realm.Sync.Credentials.nickname(username, true);
        await runOutOfProcess(__dirname + '/partial-sync-api-helper.js', username, REALM_MODULE_PATH, path)
        const user = await Realm.Sync.User.login('http://127.0.0.1:9080', credentials);

        let config = Realm.Sync.User.current.createConfiguration({sync: {url: `realm://127.0.0.1:9080${path}`}});
        config.schema = [{ name: 'Dog', properties: { name: 'string' } }];
        const realm = await Realm.open(config);

        const session = realm.syncSession;
        TestCase.assertInstanceOf(session, Realm.Sync.Session);
        TestCase.assertEqual(session.user.identity, user.identity);
        TestCase.assertEqual(session.state, 'active');

        TestCase.assertEqual(realm.objects('Dog').length, 0);
        const results1 = realm.objects('Dog').filtered("name == 'Lassy 1'");
        const results2 = realm.objects('Dog').filtered("name == 'Lassy 2'");

        const subscription1 = results1.subscribe();
        TestCase.assertEqual(subscription1.state, Realm.Sync.SubscriptionState.Creating);

        const subscription2 = results2.subscribe('foobar');
        TestCase.assertEqual(subscription2.state, Realm.Sync.SubscriptionState.Creating);

        const waitForSubscription = (results, subscription, subName, dogName) => {
            return new Promise((resolve, reject) => {
                subscription.addListener((subscription, state) => {
                    if (state !== Realm.Sync.SubscriptionState.Complete) {
                        return;
                    }
                    try {
                        subscription.removeAllListeners();
                        results.addListener((collection, changeset) => {
                            TestCase.assertEqual(collection.length, 1);
                            TestCase.assertEqual(collection[0].name, dogName);
                            results.removeAllListeners();
                            TestCase.assertEqual(subscription.name, subName);
                            resolve();
                        });
                    }
                    catch (e) {
                        reject(e);
                    }
                });
            });
        };
        await waitForSubscription(results1, subscription1, undefined, 'Lassy 1');
        await waitForSubscription(results2, subscription2, 'foobar', 'Lassy 2');

        let listOfSubscriptions = realm.subscriptions();
        TestCase.assertEqual(listOfSubscriptions.length, 2 + 5); // 2 = the two subscriptions, 5 = the permissions classes
        TestCase.assertEqual(listOfSubscriptions[0]['name'], '[Dog] name == "Lassy 1"'); // the query is the default name; notice the trailing whitespace!
        TestCase.assertEqual(listOfSubscriptions[0]['query'], 'name == "Lassy 1"'); // notice the trailing whitespace!
        TestCase.assertEqual(listOfSubscriptions[0]['objectType'], 'Dog');
        TestCase.assertEqual(listOfSubscriptions[1]['name'], 'foobar');
        TestCase.assertEqual(listOfSubscriptions[1]['query'], 'name == "Lassy 2"'); // notice the trailing whitespace!
        TestCase.assertEqual(listOfSubscriptions[1]['objectType'], 'Dog');

        listOfSubscriptions = realm.subscriptions('*bar');
        TestCase.assertEqual(listOfSubscriptions.length, 1);

        listOfSubscriptions = realm.subscriptions('RABOOF');
        TestCase.assertEqual(listOfSubscriptions.length, 0);

        subscription1.unsubscribe();
        realm.unsubscribe('foobar');

        await new Promise(resolve => {
            realm.objects('__ResultSets').addListener((subscriptions) => {
                if (subscriptions.length === 5) {
                    resolve();
                }
            });
        });

        TestCase.assertEqual(realm.subscriptions().length, 5); // the 5 permissions classes
    },

    testPartialSyncWithDynamicSchema() {
        if (!platformSupported) {
            return;
        }
        const username = Utils.uuid();
        const credentials = Realm.Sync.Credentials.nickname(username);
        let user;
        return Realm.Sync.User.login('http://127.0.0.1:9080', credentials).then(u => {
            user = u;
            let config = {
                sync: {
                    user: user,
                    url: 'realm://127.0.0.1:9080/~/dynamicSchema',
                    fullSynchronization: false,
                    error: (session, error) => console.log(error)
                }
            };
            return Realm.open(config);
        }).then(realm => {
            // Dog type shouldn't exist in the schema yet
            TestCase.assertThrows(() => realm.objects('Dog'));
            return new Promise(resolve => {
                realm.addListener('schema', () => {
                    if (realm.schema.find(s => s.name === 'Dog')) {
                        setTimeout(() => resolve(realm), 0);
                        realm.removeAllListeners();
                    }
                });
                runOutOfProcess(__dirname + '/partial-sync-api-helper.js', username, REALM_MODULE_PATH, '/~/dynamicSchema');
            });
        }).then(realm => {
            // Should now have Dog type in the schema, but no objects
            TestCase.assertEqual(0, realm.objects('Dog').length);
            return new Promise(resolve => {
                realm.objects('Dog').subscribe().addListener((subscription, state) => {
                    if (state === Realm.Sync.SubscriptionState.Complete) {
                        subscription.removeAllListeners();
                        resolve(realm);
                    }
                });
            });
        }).then(realm => {
            // Should now have objects
            TestCase.assertEqual(3, realm.objects('Dog').length);
        });
    },

    // testRoleClassWithPartialSyncCanCoexistWithPermissionsClass() {
    //     if (!isNodeProcess) {
    //         return;
    //     }

    //     const username = Utils.uuid();
    //     const credentials = Realm.Sync.Credentials.nickname(username);
    //     return Realm.Sync.User.login('http://127.0.0.1:9080', credentials).then(user => {
    //         let config = {
    //             schema: [{name: 'Role', properties: {name: 'string'}}],
    //             sync: {
    //                 user: user,
    //                 url: 'realm://127.0.0.1:9080/~/roleClass',
    //                 fullSynchronization: false,
    //                 error: (session, error) => console.log(error)
    //             }
    //         };
    //         return Realm.open(config);
    //     }).then(realm => {
    //         // verify that these don't throw
    //         realm.objects('Role');
    //         realm.objects('__Role');
    //     });
    // },

>>>>>>> 0565a2bd
    testClientReset() {
        // FIXME: try to enable for React Native
        if (!platformSupported) {
            return;
        }

        return Realm.App.Sync.User.login('http://127.0.0.1:9080', Realm.App.Sync.Credentials.anonymous()).then(user => {
            return new Promise((resolve, _reject) => {
                var realm;
                const config = user.createConfiguration({ sync: { url: 'realm://127.0.0.1:9080/~/myrealm' } });
                config.sync.clientResyncMode = 'manual';
                config.sync.error = (sender, error) => {
                    try {
                        TestCase.assertEqual(error.name, 'ClientReset');
                        TestCase.assertDefined(error.config);
                        TestCase.assertNotEqual(error.config.path, '');
                        const path = realm.path;
                        realm.close();
                        Realm.App.Sync.initiateClientReset(path);
                        // open Realm with error.config, and copy required objects a Realm at `path`
                        resolve();
                    }
                    catch (e) {
                        _reject(e);
                    }
                };
                realm = new Realm(config);
                const session = Realm.App.SyncSession;

                TestCase.assertEqual(session.config.error, config.sync.error);
                session._simulateError(211, 'ClientReset'); // 211 -> divering histories
            });
        });
    },
    */

<<<<<<< HEAD
    /*
=======
    async testClientResetAtOpen() {
        if (!isNodeProcess) {
            return;
        }

        if (!global.testAdminUserInfo) {
            throw new Error("Test requires an admin user");
        }

        let called = false;
        const credentials = Realm.Sync.Credentials.usernamePassword(global.testAdminUserInfo.username, global.testAdminUserInfo.password);
        let user = await Realm.Sync.User.login('http://127.0.0.1:9080', credentials);
        var realm;
        const config = user.createConfiguration({ sync: { url: 'realm://127.0.0.1:9080/~/myrealm' } });
        config.schema = [schemas.IntOnly];
        config.sync.clientResyncMode = 'manual';
        config.sync.fullSynchronization = true;
        config.sync.error = (sender, error) => {
            called = true;
            TestCase.assertEqual(error.name, 'ClientReset');
            TestCase.assertDefined(error.config);
            TestCase.assertNotEqual(error.config.path, '');
            const path = realm.path;
            Realm.Sync.initiateClientReset(path);
        };

        // open, download, create an object, upload and close
        realm = await Realm.open(config);
        await realm.syncSession.downloadAllServerChanges();
        realm.write(() => {
            realm.create(schemas.IntOnly.name, { intCol: 1 });
        });
        await realm.syncSession.uploadAllLocalChanges();
        realm.close();

        // delete Realm on server
        let encodedPath = encodeURIComponent(`${user.identity}/myrealm`);
        let url = new URL(`/realms/files/${encodedPath}`, user.server);
        let options = {
            headers: {
                Authorization: `${user.token}`,
                'Content-Type': 'application/json',
            },
            method: 'DELETE',
        };
        await fetch(url.toString(), options);

        // open the Realm again and see it fail
        return Realm.open(config).then(realm => {
            throw new Error('Realm.open() should fail.');
        }).catch(error => {
            TestCase.assertTrue(called); // the error handler was called
        });
    },

>>>>>>> 0565a2bd
    testClientResyncMode() {
        TestCase.assertEqual(Realm.App.Sync.ClientResyncMode.Discard, 'discard');
        TestCase.assertEqual(Realm.App.Sync.ClientResyncMode.Manual, 'manual');
        TestCase.assertEqual(Realm.App.Sync.ClientResyncMode.Recover, 'recover');
    },
    */

    /*
    testClientResyncIncorrectMode() {
        // FIXME: try to enable for React Native
        if (!platformSupported) {
            return;
        }

        return Realm.App.Sync.User.login('http://127.0.0.1:9080', Realm.App.Sync.Credentials.anonymous()).then(user => {
            return new Promise((resolve, reject) => {
                var realm;
                const config = user.createConfiguration({ sync: { url: 'realm://127.0.0.1:9080/~/myrealm' } });
                config.sync.clientResyncMode = 'foobar'; // incorrect mode
                try {
                    new Realm(config);
                    reject('Should have failed if incorrect resync mode.');
                }
                catch (e) {
                    resolve();
                }
            });
        });
    },
    */

    /*
    async testClientResyncDiscard() {
        // FIXME: try to enable for React Native
        if (!platformSupported) {
            return;
        }
        const fetch = require('node-fetch');

        const realmUrl = 'realm://127.0.0.1:9080/~/myrealm';
        let user = await Realm.App.Sync.User.login('http://127.0.0.1:9080', Realm.App.Sync.Credentials.nickname('admin', true));
        const config1 = user.createConfiguration({ sync: { url: realmUrl } });
        config1.schema = [schemas.IntOnly];
        config1.sync.clientResyncMode = 'discard';
        config1._cache = false;

        // open, download, create an object, upload and close
        let realm1 = await Realm.open(config1);
        await realm1.syncSession.downloadAllServerChanges();
        realm1.write(() => {
            realm1.create(schemas.IntOnly.name, { intCol: 1 });
        });
        await realm1.syncSession.uploadAllLocalChanges();
        realm1.close();

        // delete Realm on server
        let encodedPath = encodeURIComponent(`${user.id}/myrealm`);
        let url = new URL(`/realms/files/${encodedPath}`, user.server);
        let options = {
            headers: {
                Authorization: `${user.accessToken}`,
                'Content-Type': 'application/json',
            },
            method: 'DELETE',
        };
        await fetch(url.toString(), options);

        // open the Realm again without schema and download
        const config2 = user.createConfiguration({ sync: { url: realmUrl } });
        config2.sync.clientResyncMode = 'discard';
        config2._cache = false;
        let realm2 = await Realm.open(config2);
        await realm2.syncSession.downloadAllServerChanges();
        TestCase.assertEqual(realm2.schema.length, 0);
        realm2.close();
    },
    */

    testAddConnectionNotification() {
        const partition = Utils.genPartition();
        let app = new Realm.App(appConfig);
        const credentials = Realm.Credentials.anonymous();
        return app.logIn(credentials).then((u) => {
            let config = getSyncConfiguration(u, partition);
            return Realm.open(config);
        }).then(realm => {
            return new Promise((resolve, reject) => {
                realm.syncSession.addConnectionNotification((newState, oldState) => {
                    if (oldState === Realm.App.Sync.ConnectionState.Connected && newState === Realm.App.Sync.ConnectionState.Disconnected) {
                        resolve();
                    }
                });
                realm.close();
            });
        });
    },

    testRemoveConnectionNotification() {
        let app = new Realm.App(appConfig);
        const credentials = Realm.Credentials.anonymous();
        const partition = Utils.genPartition();
        return app.logIn(credentials).then((u) => {
            let config = getSyncConfiguration(u, partition);
            return Realm.open(config);
        }).then(realm => {
            return new Promise((resolve, reject) => {
                let callback1 = () => {
                    reject("Should not be called");
                };
                let callback2 = (newState, oldState) => {
                    if (oldState === Realm.App.Sync.ConnectionState.Connected && newState === Realm.App.Sync.ConnectionState.Disconnected) {
                        resolve();
                    }
                };
                let session = realm.syncSession;
                session.addConnectionNotification(callback1);
                session.addConnectionNotification(callback2);
                session.removeConnectionNotification(callback1);
                realm.close();
            });
        });
    },

    testConnectionState() {
        if (!platformSupported) {
            return;
        }
        const partition = Utils.genPartition();
        let app = new Realm.App(appConfig);
        let credentials = Realm.Credentials.anonymous();
        return app.logIn(credentials).then((u) => {
            let config = getSyncConfiguration(u, partition);
            return Realm.open(config);
        }).then(realm => {
            let session = realm.syncSession;
            session.pause();
            TestCase.assertEqual(session.connectionState, Realm.App.Sync.ConnectionState.Disconnected);
            TestCase.assertFalse(session.isConnected());

            return new Promise((resolve, reject) => {
                session.addConnectionNotification((newState, _) => {
                    let state = session.connectionState;
                    let isConnected = session.isConnected();
                    switch (newState) {
                        case Realm.App.Sync.ConnectionState.Disconnected:
                            TestCase.assertEqual(state, Realm.App.Sync.ConnectionState.Disconnected);
                            TestCase.assertFalse(isConnected);
                            break;
                        case Realm.App.Sync.ConnectionState.Connecting:
                            TestCase.assertEqual(state, Realm.App.Sync.ConnectionState.Connecting);
                            TestCase.assertFalse(isConnected);
                            break;
                        case Realm.App.Sync.ConnectionState.Connected:
                            TestCase.assertEqual(state, Realm.App.Sync.ConnectionState.Connected);
                            TestCase.assertTrue(isConnected);
                            break;
                        default:
                            reject(`unknown connection value: ${newState}`);
                    }

                    if (newState === Realm.App.Sync.ConnectionState.Connected) {
                        resolve();
                    }
                });
                session.resume();
                setTimeout(() => { reject('timeout') }, 10000);
            });
        });
    },

    async testResumePause() {
        let app = new Realm.App(appConfig);
        let credentials = Realm.Credentials.anonymous();
        const user = await app.logIn(credentials);
        const partition = Utils.genPartition();
        let config = getSyncConfiguration(user, partition);

        const realm = await Realm.open(config);
        const session = realm.syncSession;
        await waitForConnectionState(session, Realm.App.Sync.ConnectionState.Connected);

        session.pause();
        await waitForConnectionState(session, Realm.App.Sync.ConnectionState.Disconnected);

        session.resume();
        await waitForConnectionState(session, Realm.App.Sync.ConnectionState.Connected);
    },

    async testMultipleResumes() {
        let app = new Realm.App(appConfig);
        let credentials = Realm.Credentials.anonymous();
        const user = await app.logIn(credentials);
        const partition = Utils.genPartition();
        let config = getSyncConfiguration(user, partition);

        const realm = await Realm.open(config);
        const session = realm.syncSession;
        await waitForConnectionState(session, Realm.App.Sync.ConnectionState.Connected);

        session.resume();
        session.resume();
        session.resume();

        await waitForConnectionState(session, Realm.App.Sync.ConnectionState.Connected);
        TestCase.assertTrue(session.isConnected());
    },

    async testMultiplePauses() {
        let app = new Realm.App(appConfig);
        let credentials = Realm.Credentials.anonymous();
        const user = await app.logIn(credentials);
        const partition = Utils.genPartition();
        let config = getSyncConfiguration(user, partition);

        const realm = await Realm.open(config);
        const session = realm.syncSession;
        await waitForConnectionState(session, Realm.App.Sync.ConnectionState.Connected);

        session.pause();
        session.pause();
        session.pause();

        await waitForConnectionState(session, Realm.App.Sync.ConnectionState.Disconnected);
        TestCase.assertFalse(session.isConnected());
    },

    testUploadDownloadAllChanges() {
        let app = new Realm.App(appConfig);

        let realm2;
        const realmPartition = Utils.genPartition();

        const credentials = Realm.Credentials.anonymous();
        return app.logIn(credentials)
            .then((user1) => {
                const config1 = getSyncConfiguration(user1, realmPartition);
                return Realm.open(config1);
            })
            .then((realm1) => {
                realm1.write(() => {
                    realm1.create('Dog', { _id: new ObjectId(), name: `Lassy` });
                });
                return realm1.syncSession.uploadAllLocalChanges(1000);
            })
            .then(() => {
                return app.logIn(Realm.Credentials.anonymous());
            })
            .then((user2) => {
                const config2 = getSyncConfiguration(user2, realmPartition);
                return Realm.open(config2).then(r => {
                    realm2 = r;
                    return realm2.syncSession.downloadAllServerChanges();
                });
            })
            .then(() => {
                TestCase.assertEqual(1, realm2.objects('Dog').length);
            });
    },

    testDownloadAllServerChangesTimeout() {
        if (!platformSupported) {
            return;
        }

        let app = new Realm.App(appConfig);
        const realmPartition = Utils.genPartition();
        let realm;
        return app.logIn(Realm.Credentials.anonymous())
            .then(user => {
                const config = getSyncConfiguration(user, realmPartition);
                realm = new Realm(config);
                return realm.syncSession.downloadAllServerChanges(1);
            }).then(() => { throw new Error('Download did not time out'); }, (e) => {
                TestCase.assertEqual(e, 'Downloading changes did not complete in 1 ms.');
                return realm.syncSession.downloadAllServerChanges();
            });
    },

    testUploadAllLocalChangesTimeout() {
        if (!platformSupported) {
            return;
        }

        let realm;
        let app = new Realm.App(appConfig);
        const realmPartition = Utils.genPartition();
        return app.logIn(Realm.Credentials.anonymous())
            .then(user => {
                const config = getSyncConfiguration(user, realmPartition);
                realm = new Realm(config);
                return realm.syncSession.uploadAllLocalChanges(1);
            }).then(() => { throw new Error('Upload did not time out'); }, (e) => {
                TestCase.assertEqual(e, 'Uploading changes did not complete in 1 ms.');
                return realm.syncSession.uploadAllLocalChanges();
            });
    },

    testReconnect() {
        let app = new Realm.App(appConfig);
        let credentials = Realm.Credentials.anonymous();
        const realmPartition = Utils.genPartition();
        return app.logIn(credentials).then(user => {
            const config = getSyncConfiguration(user, realmPartition);
            let realm = new Realm(config);

            // No real way to check if this works automatically.
            // This is just a smoke test, making sure the method doesn't crash outright.
            Realm.App.Sync.reconnect(app);
        });
    },

    test_hasExistingSessions() {
        let app = new Realm.App(appConfig);

        TestCase.assertFalse(Realm.App.Sync._hasExistingSessions(app));

        let credentials = Realm.Credentials.anonymous();
        const realmPartition = Utils.genPartition();
        return app.logIn(credentials).then(user => {
            const config = getSyncConfiguration(user, realmPartition);
            let realm = new Realm(config);
            realm.close();

            // Wait for the session to finish
            return new Promise((resolve, reject) => {
                let intervalId;
                let it = 50;
                intervalId = setInterval(function () {
                    if (!Realm.App.Sync._hasExistingSessions(app)) {
                        clearInterval(intervalId);
                        resolve();
                    } else if (it < 0) {
                        clearInterval(intervalId);
                        reject("Failed to cleanup session in time");
                    } else {
                        it--;
                    }
                }, 100);
            });
        });
    },

    async testGetSyncSession() {
        let app = new Realm.App(appConfig);
        let credentials = Realm.Credentials.anonymous();
        const realmPartition = Utils.genPartition();
        let user = await app.logIn(credentials);
        let session1 = Realm.App.Sync.getSyncSession(user, realmPartition);
        TestCase.assertNull(session1);

        const config = getSyncConfiguration(user, realmPartition);
        let realm = new Realm(config);
        let session2 = Realm.App.Sync.getSyncSession(user, realmPartition);
        TestCase.assertNotNull(session2);
        realm.close();
    },

    async testGetAllSyncSessions() {
        let app = new Realm.App(appConfig);
        let credentials = Realm.Credentials.anonymous();
        const realmPartition = Utils.genPartition();
        let user = await app.logIn(credentials);
        let sessions1 = Realm.App.Sync.getAllSyncSessions(user);
        TestCase.assertArrayLength(sessions1, 0);

        const config = getSyncConfiguration(user, realmPartition);
        let realm = new Realm(config);

        let sessions2 = Realm.App.Sync.getAllSyncSessions(user);
        TestCase.assertArrayLength(sessions2, 1);
        TestCase.assertNotNull(sessions2[0]);
        realm.close();
    },


    testSessionStopPolicy() {
        let app = new Realm.App(appConfig);
        let credentials = Realm.Credentials.anonymous();
        const realmPartition = Utils.genPartition();

        return app.logIn(credentials)
            .then((user) => {
                // Check valid input
                let config1 = getSyncConfiguration(user, realmPartition);
                config1.sync._sessionStopPolicy = 'after-upload';

                new Realm(config1).close();

                const config2 = config1;
                config2.sync._sessionStopPolicy = 'immediately';
                new Realm(config2).close();

                const config3 = config1;
                config3.sync._sessionStopPolicy = 'never';
                new Realm(config3).close();

                // Invalid input
                const config4 = config1;
                config4.sync._sessionStopPolicy = "foo";
                TestCase.assertThrows(() => new Realm(config4));
            });
    },

    async testAcceptedPartitionValueTypes() {
        const testPartitionValues = [
            Utils.genPartition(), // string
            Number.MAX_SAFE_INTEGER,
            6837697641419457,
            26123582,
            0,
            -12342908,
            -7482937500235834,
            -Number.MAX_SAFE_INTEGER,
            new ObjectId(),
            null
        ];

        for (const partitionValue of testPartitionValues) {
            console.log('>partitionValue', partitionValue)
            const app = new Realm.App(appConfig);

            const user = await app.logIn(Realm.Credentials.anonymous())

            const config = getSyncConfiguration(user, partitionValue);
            TestCase.assertEqual(partitionValue, config.sync.partitionValue);

            const realm = new Realm(config);
            TestCase.assertDefined(realm);

            const spv = realm.syncSession.config.partitionValue;

            // BSON types have their own 'equals' comparer
            if (spv instanceof ObjectId) {
                TestCase.assertTrue(spv.equals(partitionValue));
            } else {
                TestCase.assertEqual(spv, partitionValue);
            }

            realm.close();
        }
    },

    async testNonAcceptedPartitionValueTypes() {
        const testPartitionValues = [
            undefined,
            "",
            Number.MAX_SAFE_INTEGER + 1,
            1.2,
            0.0000000000000001,
            -0.0000000000000001,
            -1.3,
            -Number.MAX_SAFE_INTEGER - 1
        ];

        for (const partitionValue of testPartitionValues) {
            const app = new Realm.App(appConfig);

            const user = await app.logIn(Realm.Credentials.anonymous())

            const config = getSyncConfiguration(user, partitionValue);
            TestCase.assertThrows(() => new Realm(config));
        }
    },

    testSessionStopPolicyImmediately() {
        let app = new Realm.App(appConfig);
        let credentials = Realm.Credentials.anonymous();
        const realmPartition = Utils.genPartition();

        return app.logIn(credentials)
            .then((user) => {
                // Check valid input
                var config = getSyncConfiguration(user, realmPartition);
                config.sync._sessionStopPolicy = "immediately"

                {
                    TestCase.assertFalse(Realm.App.Sync._hasExistingSessions(app));
                    const realm = new Realm(config);
                    const session = realm.syncSession;
                    TestCase.assertTrue(Realm.App.Sync._hasExistingSessions(app));
                    realm.close();
                }
                TestCase.assertFalse(Realm.App.Sync._hasExistingSessions(app));
            });
    },

    testDeleteModelThrowsWhenSync() {
        if (!platformSupported) {
            return;
        }

        let app = new Realm.App(appConfig);
        const realmPartition = Utils.genPartition();
        return app.logIn(Realm.Credentials.anonymous()).then((u) => {
            const config = getSyncConfiguration(u, realmPartition);
            return Realm.open(config);
        }).then(realm => {
            realm.write(() => {
                TestCase.assertThrows(() => { realm.deleteModel(schemas.Dog.name); });
            });
            realm.close();
        });
    }
};<|MERGE_RESOLUTION|>--- conflicted
+++ resolved
@@ -287,11 +287,7 @@
                 let objects = realm.objects('ParentObject');
 
                 let json = JSON.stringify(objects);
-<<<<<<< HEAD
                 // TestCase.assertEqual(json, '{"0":{"id":1,"name":{"0":{"family":"Larsen","given":{"0":"Hans","1":"Jørgen"},"prefix":{}},"1":{"family":"Hansen","given":{"0":"Ib"},"prefix":{}}}},"1":{"id":2,"name":{"0":{"family":"Petersen","given":{"0":"Gurli","1":"Margrete"},"prefix":{}}}}}');
-=======
-                TestCase.assertEqual(json, '[{"id":1,"name":[{"family":"Larsen","given":["Hans","Jørgen"],"prefix":[]},{"family":"Hansen","given":["Ib"],"prefix":[]}]},{"id":2,"name":[{"family":"Petersen","given":["Gurli","Margrete"],"prefix":[]}]}]');
->>>>>>> 0565a2bd
                 TestCase.assertEqual(objects.length, 2);
                 TestCase.assertEqual(objects[0].name.length, 2);
                 TestCase.assertEqual(objects[0].name[0].given.length, 2);
@@ -308,11 +304,7 @@
                 TestCase.assertEqual(objects[1].name[0].given[0], 'Gurli');
                 TestCase.assertEqual(objects[1].name[0].given[1], 'Margrete');
             });
-<<<<<<< HEAD
     },*/
-=======
-    },
->>>>>>> 0565a2bd
 
     testProgressNotificationsUnregisterForRealmConstructor() {
         if (!platformSupported) {
@@ -397,9 +389,7 @@
             }).then(() => TestCase.assertTrue(progressCalled));
     },
 
-<<<<<<< HEAD
     /*
-=======
     testProgressNotificationsForRealmOpenAsync() {
         if (!platformSupported) {
             return;
@@ -443,382 +433,7 @@
                 });
             });
     },
-
-    testDisableUrlCheck() {
-        const username = Utils.uuid();
-        const credentials = Realm.Sync.Credentials.nickname(username);
-        return Realm.Sync.User.login('http://127.0.0.1:9080', credentials).then(user => {
-            let config = {
-                sync: {
-                    user: user,
-                    url: `realm://127.0.0.1:9080/default/__partial/`,
-                    _disableQueryBasedSyncUrlChecks: true,
-                    fullSynchronization: false,
-                    error: () => {},
-                },
-                schema: [ { name: 'Dog', properties: { name: 'string' } } ]
-            };
-            const realm = new Realm(config);
-            TestCase.assertFalse(realm.isClosed);
-            realm.close();
-        });
-    },
-
-    testPartialUrlCheck() {
-        const username = Utils.uuid();
-        const credentials = Realm.Sync.Credentials.nickname(username);
-        return Realm.Sync.User.login('http://127.0.0.1:9080', credentials).then(user => {
-            let config = {
-                sync: {
-                    user: user,
-                    url: `realm://127.0.0.1:9080/default/__partial/`,  // <--- not allowed URL
-                    fullSynchronization: false,
-                }
-            };
-            TestCase.assertThrows(() => new Realm(config));
-        });
-    },
-
-    async testCustomPartialSyncIdentifier() {
-        const username = Utils.uuid();
-        const credentials = Realm.Sync.Credentials.nickname(username, true);
-        const user = await Realm.Sync.User.login('http://127.0.0.1:9080', credentials);
-        const customRealm = await Realm.open({
-            schema: [ { name: 'Dog', properties: { name: 'string' } } ],
-            sync: {
-                user: user,
-                url: 'realm://127.0.0.1:9080/default',
-                fullSynchronization: false,
-                customQueryBasedSyncIdentifier: "foo/bar",
-            }
-        });
-
-        // Ensure that the custom partial sync identifier was picked up and appended to the url
-        TestCase.assertTrue(customRealm.path.endsWith(encodeURIComponent("default/__partial/foo/bar")));
-        customRealm.close();
-
-        const basicRealm = await Realm.open({
-            schema: [ { name: 'Dog', properties: { name: 'string' } } ],
-            sync: {
-                user,
-                url: 'realm://127.0.0.1:9080/default',
-                fullSynchronization: false,
-            }
-        });
-
-        // Sanity check - when there's no custom identifier, it should not end in /foo/bar
-        TestCase.assertFalse(basicRealm.path.endsWith(encodeURIComponent("default/__partial/foo/bar")));
-        basicRealm.close();
-    },
-
-    testSubscribeInFullRealm() {
-        const username = Utils.uuid();
-        const credentials = Realm.Sync.Credentials.nickname(username);
-        return Realm.Sync.User.login('http://127.0.0.1:9080', credentials).then(user => {
-            let config = {
-                sync: {
-                    user: user,
-                    url: 'realm://127.0.0.1:9080/~/default',
-                    fullSynchronization: true, // <---- calling subscribe should fail
-                    error: (session, error) => console.log(error)
-                },
-                schema: [{ name: 'Dog', properties: { name: 'string' } }]
-            };
-
-            Realm.deleteFile(config);
-            const realm = new Realm(config);
-            TestCase.assertEqual(realm.objects('Dog').length, 0);
-            TestCase.assertThrows(() => realm.objects('Dog').filtered("name == 'Lassy 1'").subscribe());
-            realm.close();
-        });
-    },
-
-    testInvalidArugmentsToAutomaticSyncConfiguration() {
-        TestCase.assertThrows(() => Realm.automaticSyncConfiguration('foo', 'bar')); // too many arguments
-    },
-
-    async testPartialSync() {
-        if (!platformSupported) {
-            return;
-        }
-
-        const username = Utils.uuid();
-        const path = `/~/testPartialSync`;
-        const credentials = Realm.Sync.Credentials.nickname(username, true);
-        await runOutOfProcess(__dirname + '/partial-sync-api-helper.js', username, REALM_MODULE_PATH, path)
-        const user = await Realm.Sync.User.login('http://127.0.0.1:9080', credentials);
-
-        let config = Realm.Sync.User.current.createConfiguration({sync: {url: `realm://127.0.0.1:9080${path}`}});
-        config.schema = [{ name: 'Dog', properties: { name: 'string' } }];
-        const realm = await Realm.open(config);
-
-        const session = realm.syncSession;
-        TestCase.assertInstanceOf(session, Realm.Sync.Session);
-        TestCase.assertEqual(session.user.identity, user.identity);
-        TestCase.assertEqual(session.state, 'active');
-
-        TestCase.assertEqual(realm.objects('Dog').length, 0);
-        const results1 = realm.objects('Dog').filtered("name == 'Lassy 1'");
-        const results2 = realm.objects('Dog').filtered("name == 'Lassy 2'");
-
-        const subscription1 = results1.subscribe();
-        TestCase.assertEqual(subscription1.state, Realm.Sync.SubscriptionState.Creating);
-
-        const subscription2 = results2.subscribe('foobar');
-        TestCase.assertEqual(subscription2.state, Realm.Sync.SubscriptionState.Creating);
-
-        const waitForSubscription = (results, subscription, subName, dogName) => {
-            return new Promise((resolve, reject) => {
-                subscription.addListener((subscription, state) => {
-                    if (state !== Realm.Sync.SubscriptionState.Complete) {
-                        return;
-                    }
-                    try {
-                        subscription.removeAllListeners();
-                        results.addListener((collection, changeset) => {
-                            TestCase.assertEqual(collection.length, 1);
-                            TestCase.assertEqual(collection[0].name, dogName);
-                            results.removeAllListeners();
-                            TestCase.assertEqual(subscription.name, subName);
-                            resolve();
-                        });
-                    }
-                    catch (e) {
-                        reject(e);
-                    }
-                });
-            });
-        };
-        await waitForSubscription(results1, subscription1, undefined, 'Lassy 1');
-        await waitForSubscription(results2, subscription2, 'foobar', 'Lassy 2');
-
-        let listOfSubscriptions = realm.subscriptions();
-        TestCase.assertEqual(listOfSubscriptions.length, 2 + 5); // 2 = the two subscriptions, 5 = the permissions classes
-        TestCase.assertEqual(listOfSubscriptions[0]['name'], '[Dog] name == "Lassy 1"'); // the query is the default name; notice the trailing whitespace!
-        TestCase.assertEqual(listOfSubscriptions[0]['query'], 'name == "Lassy 1"'); // notice the trailing whitespace!
-        TestCase.assertEqual(listOfSubscriptions[0]['objectType'], 'Dog');
-        TestCase.assertEqual(listOfSubscriptions[1]['name'], 'foobar');
-        TestCase.assertEqual(listOfSubscriptions[1]['query'], 'name == "Lassy 2"'); // notice the trailing whitespace!
-        TestCase.assertEqual(listOfSubscriptions[1]['objectType'], 'Dog');
-
-        listOfSubscriptions = realm.subscriptions('*bar');
-        TestCase.assertEqual(listOfSubscriptions.length, 1);
-
-        listOfSubscriptions = realm.subscriptions('RABOOF');
-        TestCase.assertEqual(listOfSubscriptions.length, 0);
-
-        subscription1.unsubscribe();
-        realm.unsubscribe('foobar');
-
-        await new Promise(resolve => {
-            realm.objects('__ResultSets').addListener((subscriptions) => {
-                if (subscriptions.length === 5) {
-                    resolve();
-                }
-            });
-        });
-
-        TestCase.assertEqual(realm.subscriptions().length, 5); // the 5 permissions classes
-    },
-
-    testPartialSyncWithDynamicSchema() {
-        if (!platformSupported) {
-            return;
-        }
-        const username = Utils.uuid();
-        const credentials = Realm.Sync.Credentials.nickname(username);
-        let user;
-        return Realm.Sync.User.login('http://127.0.0.1:9080', credentials).then(u => {
-            user = u;
-            let config = {
-                sync: {
-                    user: user,
-                    url: 'realm://127.0.0.1:9080/~/dynamicSchema',
-                    fullSynchronization: false,
-                    error: (session, error) => console.log(error)
-                }
-            };
-            return Realm.open(config);
-        }).then(realm => {
-            // Dog type shouldn't exist in the schema yet
-            TestCase.assertThrows(() => realm.objects('Dog'));
-            return new Promise(resolve => {
-                realm.addListener('schema', () => {
-                    if (realm.schema.find(s => s.name === 'Dog')) {
-                        setTimeout(() => resolve(realm), 0);
-                        realm.removeAllListeners();
-                    }
-                });
-                runOutOfProcess(__dirname + '/partial-sync-api-helper.js', username, REALM_MODULE_PATH, '/~/dynamicSchema');
-            });
-        }).then(realm => {
-            // Should now have Dog type in the schema, but no objects
-            TestCase.assertEqual(0, realm.objects('Dog').length);
-            return new Promise(resolve => {
-                realm.objects('Dog').subscribe().addListener((subscription, state) => {
-                    if (state === Realm.Sync.SubscriptionState.Complete) {
-                        subscription.removeAllListeners();
-                        resolve(realm);
-                    }
-                });
-            });
-        }).then(realm => {
-            // Should now have objects
-            TestCase.assertEqual(3, realm.objects('Dog').length);
-        });
-    },
-
-    // testRoleClassWithPartialSyncCanCoexistWithPermissionsClass() {
-    //     if (!isNodeProcess) {
-    //         return;
-    //     }
-
-    //     const username = Utils.uuid();
-    //     const credentials = Realm.Sync.Credentials.nickname(username);
-    //     return Realm.Sync.User.login('http://127.0.0.1:9080', credentials).then(user => {
-    //         let config = {
-    //             schema: [{name: 'Role', properties: {name: 'string'}}],
-    //             sync: {
-    //                 user: user,
-    //                 url: 'realm://127.0.0.1:9080/~/roleClass',
-    //                 fullSynchronization: false,
-    //                 error: (session, error) => console.log(error)
-    //             }
-    //         };
-    //         return Realm.open(config);
-    //     }).then(realm => {
-    //         // verify that these don't throw
-    //         realm.objects('Role');
-    //         realm.objects('__Role');
-    //     });
-    // },
-
->>>>>>> 0565a2bd
-    testClientReset() {
-        // FIXME: try to enable for React Native
-        if (!platformSupported) {
-            return;
-        }
-
-        return Realm.App.Sync.User.login('http://127.0.0.1:9080', Realm.App.Sync.Credentials.anonymous()).then(user => {
-            return new Promise((resolve, _reject) => {
-                var realm;
-                const config = user.createConfiguration({ sync: { url: 'realm://127.0.0.1:9080/~/myrealm' } });
-                config.sync.clientResyncMode = 'manual';
-                config.sync.error = (sender, error) => {
-                    try {
-                        TestCase.assertEqual(error.name, 'ClientReset');
-                        TestCase.assertDefined(error.config);
-                        TestCase.assertNotEqual(error.config.path, '');
-                        const path = realm.path;
-                        realm.close();
-                        Realm.App.Sync.initiateClientReset(path);
-                        // open Realm with error.config, and copy required objects a Realm at `path`
-                        resolve();
-                    }
-                    catch (e) {
-                        _reject(e);
-                    }
-                };
-                realm = new Realm(config);
-                const session = Realm.App.SyncSession;
-
-                TestCase.assertEqual(session.config.error, config.sync.error);
-                session._simulateError(211, 'ClientReset'); // 211 -> divering histories
-            });
-        });
-    },
-    */
-
-<<<<<<< HEAD
-    /*
-=======
-    async testClientResetAtOpen() {
-        if (!isNodeProcess) {
-            return;
-        }
-
-        if (!global.testAdminUserInfo) {
-            throw new Error("Test requires an admin user");
-        }
-
-        let called = false;
-        const credentials = Realm.Sync.Credentials.usernamePassword(global.testAdminUserInfo.username, global.testAdminUserInfo.password);
-        let user = await Realm.Sync.User.login('http://127.0.0.1:9080', credentials);
-        var realm;
-        const config = user.createConfiguration({ sync: { url: 'realm://127.0.0.1:9080/~/myrealm' } });
-        config.schema = [schemas.IntOnly];
-        config.sync.clientResyncMode = 'manual';
-        config.sync.fullSynchronization = true;
-        config.sync.error = (sender, error) => {
-            called = true;
-            TestCase.assertEqual(error.name, 'ClientReset');
-            TestCase.assertDefined(error.config);
-            TestCase.assertNotEqual(error.config.path, '');
-            const path = realm.path;
-            Realm.Sync.initiateClientReset(path);
-        };
-
-        // open, download, create an object, upload and close
-        realm = await Realm.open(config);
-        await realm.syncSession.downloadAllServerChanges();
-        realm.write(() => {
-            realm.create(schemas.IntOnly.name, { intCol: 1 });
-        });
-        await realm.syncSession.uploadAllLocalChanges();
-        realm.close();
-
-        // delete Realm on server
-        let encodedPath = encodeURIComponent(`${user.identity}/myrealm`);
-        let url = new URL(`/realms/files/${encodedPath}`, user.server);
-        let options = {
-            headers: {
-                Authorization: `${user.token}`,
-                'Content-Type': 'application/json',
-            },
-            method: 'DELETE',
-        };
-        await fetch(url.toString(), options);
-
-        // open the Realm again and see it fail
-        return Realm.open(config).then(realm => {
-            throw new Error('Realm.open() should fail.');
-        }).catch(error => {
-            TestCase.assertTrue(called); // the error handler was called
-        });
-    },
-
->>>>>>> 0565a2bd
-    testClientResyncMode() {
-        TestCase.assertEqual(Realm.App.Sync.ClientResyncMode.Discard, 'discard');
-        TestCase.assertEqual(Realm.App.Sync.ClientResyncMode.Manual, 'manual');
-        TestCase.assertEqual(Realm.App.Sync.ClientResyncMode.Recover, 'recover');
-    },
-    */
-
-    /*
-    testClientResyncIncorrectMode() {
-        // FIXME: try to enable for React Native
-        if (!platformSupported) {
-            return;
-        }
-
-        return Realm.App.Sync.User.login('http://127.0.0.1:9080', Realm.App.Sync.Credentials.anonymous()).then(user => {
-            return new Promise((resolve, reject) => {
-                var realm;
-                const config = user.createConfiguration({ sync: { url: 'realm://127.0.0.1:9080/~/myrealm' } });
-                config.sync.clientResyncMode = 'foobar'; // incorrect mode
-                try {
-                    new Realm(config);
-                    reject('Should have failed if incorrect resync mode.');
-                }
-                catch (e) {
-                    resolve();
-                }
-            });
-        });
-    },
-    */
+*/
 
     /*
     async testClientResyncDiscard() {
